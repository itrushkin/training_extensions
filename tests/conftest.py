--- conflicted
+++ resolved
@@ -143,26 +143,6 @@
         default="gpu",
         type=str,
         help="Which device to use.",
-<<<<<<< HEAD
-    )
-
-
-@pytest.fixture(scope="session")
-def fxt_data_sample() -> list[DetDataSample]:
-    data_sample = DetDataSample(
-        metainfo={
-            "img_shape": (480, 480),
-            "ori_shape": (480, 480),
-            "scale_factor": (1.0, 1.0),
-            "pad_shape": (480, 480),
-            "ignored_labels": [],
-        },
-        gt_instances=InstanceData(
-            bboxes=torch.Tensor([[0.0, 0.0, 240, 240], [240, 240, 480, 480]]),
-            labels=torch.LongTensor([0, 1]),
-        ),
-=======
->>>>>>> 99ce015b
     )
 
 
