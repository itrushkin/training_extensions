# Copyright (C) 2023 Intel Corporation
# SPDX-License-Identifier: Apache-2.0
#

import copy
import pathlib

import numpy as np
import pytest
from openvino.model_api.models import Model

import otx.algorithms.classification.adapters.openvino.task
from openvino.model_api.models.utils import ClassificationResult
from otx.algorithms.classification.adapters.openvino.task import (
    ClassificationOpenVINOInferencer,
    ClassificationOpenVINOTask,
)
from otx.algorithms.classification.configs.base import ClassificationConfig
from otx.api.configuration.configurable_parameters import ConfigurableParameters
from otx.api.entities.annotation import (
    Annotation,
    AnnotationSceneEntity,
    AnnotationSceneKind,
)
from otx.api.entities.datasets import DatasetEntity
from otx.api.entities.inference_parameters import InferenceParameters
from otx.api.entities.label_schema import LabelSchemaEntity
from otx.api.entities.metrics import Performance, ScoreMetric
from otx.api.entities.model import ModelConfiguration, ModelEntity
from otx.api.entities.resultset import ResultSetEntity
from otx.api.entities.scored_label import ScoredLabel
from otx.api.entities.shapes.rectangle import Rectangle
from otx.api.usecases.evaluation.metrics_helper import MetricsHelper
from otx.api.usecases.tasks.interfaces.optimization_interface import OptimizationType
from otx.api.utils.shape_factory import ShapeFactory
from tests.test_suite.e2e_test_system import e2e_pytest_unit
from tests.unit.algorithms.classification.test_helper import (
    DEFAULT_CLS_TEMPLATE,
    init_environment,
    setup_configurable_parameters,
)


@pytest.fixture
def otx_model():
    model_configuration = ModelConfiguration(
        configurable_parameters=ConfigurableParameters(header="header", description="description"),
        label_schema=LabelSchemaEntity(),
    )
    return ModelEntity(train_dataset=DatasetEntity(), configuration=model_configuration)


class TestOpenVINOClassificationInferencer:
    @pytest.fixture(autouse=True)
    def setup(self, mocker) -> None:
        hyper_parameters, model_template = setup_configurable_parameters(DEFAULT_CLS_TEMPLATE)
        cls_params = ClassificationConfig(header=hyper_parameters.header)
        environment, dataset = init_environment(hyper_parameters, model_template)
        self.label_schema = environment.label_schema
        mocker.patch("otx.algorithms.classification.adapters.openvino.task.OpenvinoAdapter")
        mocker.patch.object(Model, "create_model")
        self.cls_ov_inferencer = ClassificationOpenVINOInferencer(cls_params, self.label_schema, "")
        model_path = "openvino.model_api.models.classification.ClassificationModel"
        self.cls_ov_inferencer.model = mocker.patch(
            model_path, autospec=True, return_value=ClassificationResult([], np.array(0), np.array(0), np.array(0))
        )
        self.fake_input = np.random.rand(3, 224, 224)

    @e2e_pytest_unit
    def test_predict(self, mocker):
        fake_output = AnnotationSceneEntity(kind=AnnotationSceneKind.ANNOTATION, annotations=[])
        returned_value = self.cls_ov_inferencer.predict(self.fake_input)

        assert returned_value[0] == ClassificationResult([], np.array(0), np.array(0), np.array(0))


class TestOpenVINOClassificationTask:
    @pytest.fixture(autouse=True)
    def setup(self, mocker, otx_model) -> None:
        hyper_parameters, model_template = setup_configurable_parameters(DEFAULT_CLS_TEMPLATE)
        cls_params = ClassificationConfig(header=hyper_parameters.header)
        self.task_env, self.dataset = init_environment(params=hyper_parameters, model_template=model_template)
        self.label_schema = self.task_env.label_schema
        mocker.patch("otx.algorithms.classification.adapters.openvino.task.OpenvinoAdapter")
        mocker.patch.object(Model, "create_model")
        cls_ov_inferencer = ClassificationOpenVINOInferencer(cls_params, self.label_schema, "")
        self.task_env.model = otx_model
        mocker.patch.object(ClassificationOpenVINOTask, "load_inferencer", return_value=cls_ov_inferencer)
        self.cls_ov_task = ClassificationOpenVINOTask(self.task_env)
        self.labels = self.label_schema.get_labels(include_empty=True)
        fake_annotation = [
            Annotation(
                Rectangle.generate_full_box(),
                id=0,
                labels=[ScoredLabel(label, probability=1.0) for label in self.labels],
            )
        ]
        self.fake_ann_scene = AnnotationSceneEntity(kind=AnnotationSceneKind.ANNOTATION, annotations=fake_annotation)
        self.fake_input = mocker.MagicMock()
        self.fake_hierarchical_info = {
            "cls_heads_info": {
                "num_multiclass_heads": 2,
                "head_idx_to_logits_range": {"0": (0, 1), "1": (1, 2)},
                "all_groups": [["a"], ["b"]],
                "label_to_idx": {"a": 0, "b": 1},
                "num_multilabel_classes": 0,
            }
        }

    @e2e_pytest_unit
    def test_infer(self, mocker):
        mock_predict = mocker.patch.object(
            ClassificationOpenVINOInferencer,
            "predict",
            return_value=(ClassificationResult([], np.array(0), np.array(0), np.array(0)), self.fake_ann_scene),
        )
        mocker.patch.object(ShapeFactory, "shape_produces_valid_crop", return_value=True)
        updated_dataset = self.cls_ov_task.infer(
            self.dataset, InferenceParameters(enable_async_inference=False, is_evaluation=True)
        )

        mock_predict.assert_called()
        for updated in updated_dataset:
            assert updated.annotation_scene.contains_any(self.labels)

    @e2e_pytest_unit
    def test_infer_w_features_hierarhicallabel(self, mocker):
        mock_predict = mocker.patch.object(
            ClassificationOpenVINOInferencer,
            "predict",
            return_value=(
                ClassificationResult([], np.empty((2, 2, 2)), np.array([0, 1]), np.array([0, 1])),
                self.fake_ann_scene,
            ),
        )
        mocker.patch.object(ShapeFactory, "shape_produces_valid_crop", return_value=True)
        self.cls_ov_task.inferencer.model.hierarchical_info = self.fake_hierarchical_info
        updated_dataset = self.cls_ov_task.infer(
            self.dataset, InferenceParameters(enable_async_inference=False, is_evaluation=False)
        )
        mock_predict.assert_called()
        for updated in updated_dataset:
            assert updated.annotation_scene.contains_any(self.labels)

    @e2e_pytest_unit
    def test_infer_async(self, mocker):
        mocker.patch.object(ShapeFactory, "shape_produces_valid_crop", return_value=True)

        def fake_enqueue_prediciton(obj, x, idx, result_handler):
            result_handler(idx, self.fake_ann_scene, (x, x, x))

        mock_enqueue = mocker.patch.object(
            ClassificationOpenVINOInferencer, "enqueue_prediction", fake_enqueue_prediciton
        )

        updated_dataset = self.cls_ov_task.infer(
            self.dataset, InferenceParameters(enable_async_inference=True, is_evaluation=True)
        )

        for updated in updated_dataset:
            assert updated.annotation_scene.contains_any(self.labels)

    @e2e_pytest_unit
    def test_explain(self, mocker):
        self.fake_silency_map = np.random.randint(255, size=(2, 224, 224), dtype=np.uint8)
        mocker.patch.object(
            ClassificationOpenVINOInferencer,
            "predict",
            return_value=(
                ClassificationResult([], self.fake_silency_map, np.array([0, 1]), np.array([0, 1])),
                self.fake_ann_scene,
            ),
        )
        self.cls_ov_task.inferencer.model.hierarchical = False
        updpated_dataset = self.cls_ov_task.explain(self.dataset)

        assert updpated_dataset is not None
        assert updpated_dataset.get_labels() == self.dataset.get_labels()

    @e2e_pytest_unit
    def test_explain_hierarhicallabel(self, mocker):
        mocker.patch.object(
            ClassificationOpenVINOInferencer,
            "predict",
            return_value=(
                ClassificationResult([], np.empty((2, 2, 2)), np.array([0, 1]), np.array([0, 1])),
                self.fake_ann_scene,
            ),
        )
<<<<<<< HEAD
        self.cls_ov_task.inferencer.model.hierarchical = False
=======
        self.cls_ov_task.inferencer.model.hierarchical_info = self.fake_hierarchical_info
>>>>>>> 6d3dd348
        updpated_dataset = self.cls_ov_task.explain(self.dataset)

        assert updpated_dataset is not None
        assert updpated_dataset.get_labels() == self.dataset.get_labels()

    @e2e_pytest_unit
    def test_evaluate(self, mocker):
        result_set = ResultSetEntity(
            model=None,
            ground_truth_dataset=DatasetEntity(),
            prediction_dataset=DatasetEntity(),
        )
        fake_metrics = mocker.patch("otx.api.usecases.evaluation.accuracy.Accuracy", autospec=True)
        fake_metrics.get_performance.return_value = Performance(
            score=ScoreMetric(name="fake", value=0.1), dashboard_metrics="Accuracy"
        )
        mocker.patch.object(MetricsHelper, "compute_accuracy", return_value=fake_metrics)
        self.cls_ov_task.evaluate(result_set)

        assert result_set.performance.score.value == 0.1

    @e2e_pytest_unit
    def test_deploy(self, otx_model):
        output_model = copy.deepcopy(otx_model)
        self.cls_ov_task.model.set_data("openvino.bin", b"foo")
        self.cls_ov_task.model.set_data("openvino.xml", b"bar")
        self.cls_ov_task.deploy(output_model)

        assert output_model.exportable_code is not None

    @e2e_pytest_unit
    def test_optimize(self, mocker, otx_model):
        def patch_save_model(model, output_xml):
            with open(output_xml, "wb") as f:
                f.write(b"foo")
            bin_path = pathlib.Path(output_xml).parent / pathlib.Path(str(pathlib.Path(output_xml).stem) + ".bin")
            with open(bin_path, "wb") as f:
                f.write(b"bar")

        output_model = copy.deepcopy(otx_model)
        self.cls_ov_task.model.set_data("openvino.bin", b"foo")
        self.cls_ov_task.model.set_data("openvino.xml", b"bar")
        mocker.patch("otx.algorithms.classification.adapters.openvino.task.ov.Core.read_model", autospec=True)
        mocker.patch("otx.algorithms.classification.adapters.openvino.task.ov.serialize", new=patch_save_model)
        fake_quantize = mocker.patch(
            "otx.algorithms.classification.adapters.openvino.task.nncf.quantize", autospec=True
        )
        self.cls_ov_task.optimize(OptimizationType.POT, dataset=self.dataset, output_model=output_model)

        fake_quantize.assert_called_once()
        assert self.cls_ov_task.model.get_data("openvino.bin")
        assert self.cls_ov_task.model.get_data("openvino.xml")<|MERGE_RESOLUTION|>--- conflicted
+++ resolved
@@ -187,11 +187,7 @@
                 self.fake_ann_scene,
             ),
         )
-<<<<<<< HEAD
-        self.cls_ov_task.inferencer.model.hierarchical = False
-=======
         self.cls_ov_task.inferencer.model.hierarchical_info = self.fake_hierarchical_info
->>>>>>> 6d3dd348
         updpated_dataset = self.cls_ov_task.explain(self.dataset)
 
         assert updpated_dataset is not None
