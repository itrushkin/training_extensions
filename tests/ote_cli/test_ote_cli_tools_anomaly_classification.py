"""Tests for anomaly classification with OTE CLI"""

# Copyright (C) 2021 Intel Corporation
#
# Licensed under the Apache License, Version 2.0 (the "License");
# you may not use this file except in compliance with the License.
# You may obtain a copy of the License at
#
# http://www.apache.org/licenses/LICENSE-2.0
#
# Unless required by applicable law or agreed to in writing,
# software distributed under the License is distributed on an "AS IS" BASIS,
# WITHOUT WARRANTIES OR CONDITIONS OF ANY KIND, either express or implied.
# See the License for the specific language governing permissions
# and limitations under the License.

import os
import pytest

from ote_sdk.test_suite.e2e_test_system import e2e_pytest_component

from ote_cli.registry import Registry
from common import (
    create_venv,
    get_some_vars,
    ote_demo_deployment_testing,
    ote_demo_testing,
    ote_demo_openvino_testing,
    ote_deploy_openvino_testing,
    ote_eval_deployment_testing,
    ote_eval_openvino_testing,
    ote_eval_testing,
    ote_train_testing,
    ote_export_testing,
    pot_optimize_testing,
    pot_eval_testing,
    nncf_optimize_testing,
    nncf_export_testing,
    nncf_eval_testing,
    nncf_eval_openvino_testing,
)


args = {
    '--train-ann-file': 'data/anomaly/train.json',
    '--train-data-roots': 'data/anomaly/shapes',
    '--val-ann-file': 'data/anomaly/val.json',
    '--val-data-roots': 'data/anomaly/shapes',
    '--test-ann-files': 'data/anomaly/test.json',
    '--test-data-roots': 'data/anomaly/shapes',
    '--input': 'data/anomaly/shapes/test/hexagon',
    'train_params': [],
}

root = '/tmp/ote_cli/'
ote_dir = os.getcwd()

templates = Registry('external').filter(task_type='ANOMALY_CLASSIFICATION').templates
templates_ids = [template.model_template_id for template in templates]


<<<<<<< HEAD
@pytest.mark.parametrize("template", templates, ids=templates_ids)
def test_ote_train(template):
    work_dir, template_work_dir, algo_backend_dir = get_some_vars(template, root)
    create_venv(algo_backend_dir, work_dir, template_work_dir)
    command_line = ['ote',
                    'train',
                    template.model_template_id,
                    '--train-ann-file',
                    f'{os.path.join(ote_dir, args["--train-ann-file"])}',
                    '--train-data-roots',
                    f'{os.path.join(ote_dir, args["--train-data-roots"])}',
                    '--val-ann-file',
                    f'{os.path.join(ote_dir, args["--val-ann-file"])}',
                    '--val-data-roots',
                    f'{os.path.join(ote_dir, args["--val-data-roots"])}',
                    '--save-model-to',
                    f'{template_work_dir}/trained_{template.model_template_id}']
    assert run(command_line, env=collect_env_vars(work_dir)).returncode == 0
    assert os.path.exists(f'{template_work_dir}/trained_{template.model_template_id}/weights.pth')
    assert os.path.exists(f'{template_work_dir}/trained_{template.model_template_id}/label_schema.json')


@pytest.mark.parametrize("template", templates, ids=templates_ids)
def test_ote_export(template):
    work_dir, template_work_dir, _ = get_some_vars(template, root)
    command_line = ['ote',
                    'export',
                    template.model_template_id,
                    '--load-weights',
                    f'{template_work_dir}/trained_{template.model_template_id}/weights.pth',
                    f'--save-model-to',
                    f'{template_work_dir}/exported_{template.model_template_id}']
    assert run(command_line, env=collect_env_vars(work_dir)).returncode == 0
    assert os.path.exists(f'{template_work_dir}/exported_{template.model_template_id}/openvino.xml')
    assert os.path.exists(f'{template_work_dir}/exported_{template.model_template_id}/openvino.bin')
    assert os.path.exists(f'{template_work_dir}/exported_{template.model_template_id}/label_schema.json')


@pytest.mark.parametrize("template", templates, ids=templates_ids)
def test_ote_eval(template):
    work_dir, template_work_dir, _ = get_some_vars(template, root)
    command_line = ['ote',
                    'eval',
                    template.model_template_id,
                    '--test-ann-file',
                    f'{os.path.join(ote_dir, args["--test-ann-files"])}',
                    '--test-data-roots',
                    f'{os.path.join(ote_dir, args["--test-data-roots"])}',
                    '--load-weights',
                    f'{template_work_dir}/trained_{template.model_template_id}/weights.pth',
                    '--save-performance',
                    f'{template_work_dir}/trained_{template.model_template_id}/performance.json']
    assert run(command_line, env=collect_env_vars(work_dir)).returncode == 0
    assert os.path.exists(f'{template_work_dir}/trained_{template.model_template_id}/performance.json')


@pytest.mark.parametrize("template", templates, ids=templates_ids)
def test_ote_eval_openvino(template):
    work_dir, template_work_dir, _ = get_some_vars(template, root)
    command_line = ['ote',
                    'eval',
                    template.model_template_id,
                    '--test-ann-file',
                    f'{os.path.join(ote_dir, args["--test-ann-files"])}',
                    '--test-data-roots',
                    f'{os.path.join(ote_dir, args["--test-data-roots"])}',
                    '--load-weights',
                    f'{template_work_dir}/exported_{template.model_template_id}/openvino.xml',
                    '--save-performance',
                    f'{template_work_dir}/exported_{template.model_template_id}/performance.json']
    assert run(command_line, env=collect_env_vars(work_dir)).returncode == 0
    assert os.path.exists(f'{template_work_dir}/exported_{template.model_template_id}/performance.json')
    with open(f'{template_work_dir}/trained_{template.model_template_id}/performance.json') as read_file:
        trained_performance = json.load(read_file)
    with open(f'{template_work_dir}/exported_{template.model_template_id}/performance.json') as read_file:
        exported_performance = json.load(read_file)

    for k in trained_performance.keys():
        assert abs(trained_performance[k] - exported_performance[k]) / trained_performance[k] <= 0.00, f"{trained_performance[k]=}, {exported_performance[k]=}"


@pytest.mark.parametrize("template", templates, ids=templates_ids)
def test_ote_demo(template):
    work_dir, template_work_dir, _ = get_some_vars(template, root)
    command_line = ['ote',
                    'demo',
                    template.model_template_id,
                    '--load-weights',
                    f'{template_work_dir}/trained_{template.model_template_id}/weights.pth',
                    '--input',
                    f'{os.path.join(ote_dir, args["--test-data-roots"])}/test/hexagon/',
                    '--delay',
                    '-1']
    assert run(command_line, env=collect_env_vars(work_dir)).returncode == 0


@pytest.mark.parametrize("template", templates, ids=templates_ids)
def test_ote_demo_openvino(template):
    work_dir, template_work_dir, _ = get_some_vars(template, root)
    command_line = ['ote',
                    'demo',
                    template.model_template_id,
                    '--load-weights',
                    f'{template_work_dir}/exported_{template.model_template_id}/openvino.xml',
                    '--input',
                    f'{os.path.join(ote_dir, args["--test-data-roots"])}/test/hexagon/',
                    '--delay',
                    '-1']
    assert run(command_line, env=collect_env_vars(work_dir)).returncode == 0


@pytest.mark.parametrize("template", templates, ids=templates_ids)
def test_ote_deploy_openvino(template):
    work_dir, template_work_dir, _ = get_some_vars(template, root)
    deployment_dir = f'{template_work_dir}/deployed_{template.model_template_id}'
    command_line = ['ote',
                    'deploy',
                    template.model_template_id,
                    '--load-weights',
                    f'{template_work_dir}/exported_{template.model_template_id}/openvino.xml',
                    f'--save-model-to',
                    deployment_dir]
    assert run(command_line, env=collect_env_vars(work_dir)).returncode == 0
    assert run(['unzip', 'openvino.zip'],
               cwd=deployment_dir).returncode == 0
    assert run(['python3', '-m', 'venv', 'venv'],
               cwd=os.path.join(deployment_dir, 'python')).returncode == 0
    assert run(['python3', '-m', 'pip', 'install', 'wheel'],
               cwd=os.path.join(deployment_dir, 'python'),
               env=collect_env_vars(os.path.join(deployment_dir, 'python'))).returncode == 0
    assert run(['python3', '-m', 'pip', 'install', '-r', 'requirements.txt'],
               cwd=os.path.join(deployment_dir, 'python'),
               env=collect_env_vars(os.path.join(deployment_dir, 'python'))).returncode == 0
    patch_demo_py(os.path.join(deployment_dir, 'python', 'demo.py'),
                  os.path.join(deployment_dir, 'python', 'demo_patched.py'))

    assert run(['python3', 'demo_patched.py', '-m', '../model/model.xml', '-i', f'{os.path.join(ote_dir, args["--test-data-roots"])}', '-c', '../model/config.json'],
               cwd=os.path.join(deployment_dir, 'python'),
               env=collect_env_vars(os.path.join(deployment_dir, 'python'))).returncode == 0
=======
class TestToolsAnomalyClassification:
    @e2e_pytest_component
    def test_create_venv(self):
        work_dir, template_work_dir, algo_backend_dir = get_some_vars(templates[0], root)
        create_venv(algo_backend_dir, work_dir, template_work_dir)

    @e2e_pytest_component
    @pytest.mark.parametrize("template", templates, ids=templates_ids)
    def test_ote_train(self, template):
        ote_train_testing(template, root, ote_dir, args)

    @e2e_pytest_component
    @pytest.mark.parametrize("template", templates, ids=templates_ids)
    def test_ote_export(self, template):
        ote_export_testing(template, root)

    @e2e_pytest_component
    @pytest.mark.parametrize("template", templates, ids=templates_ids)
    def test_ote_eval(self, template):
        ote_eval_testing(template, root, ote_dir, args)

    @e2e_pytest_component
    @pytest.mark.parametrize("template", templates, ids=templates_ids)
    def test_ote_eval_openvino(self, template):
        ote_eval_openvino_testing(template, root, ote_dir, args, threshold=0.0)

    @e2e_pytest_component
    @pytest.mark.parametrize("template", templates, ids=templates_ids)
    def test_ote_demo(self, template):
        ote_demo_testing(template, root, ote_dir, args)

    @e2e_pytest_component
    @pytest.mark.parametrize("template", templates, ids=templates_ids)
    def test_ote_demo_openvino(self, template):
        ote_demo_openvino_testing(template, root, ote_dir, args)

    @e2e_pytest_component
    @pytest.mark.parametrize("template", templates, ids=templates_ids)
    def test_ote_deploy_openvino(self, template):
        ote_deploy_openvino_testing(template, root, ote_dir, args)

    @e2e_pytest_component
    @pytest.mark.parametrize("template", templates, ids=templates_ids)
    def test_ote_eval_deployment(self, template):
        ote_eval_deployment_testing(template, root, ote_dir, args, threshold=0.00)

    @e2e_pytest_component
    @pytest.mark.parametrize("template", templates, ids=templates_ids)
    def test_ote_demo_deployment(self, template):
        ote_demo_deployment_testing(template, root, ote_dir, args)

    @e2e_pytest_component
    @pytest.mark.parametrize("template", templates, ids=templates_ids)
    def test_nncf_optimize(self, template):
        if template.entrypoints.nncf is None:
            pytest.skip("nncf entrypoint is none")

        nncf_optimize_testing(template, root, ote_dir, args)

    @e2e_pytest_component
    @pytest.mark.parametrize("template", templates, ids=templates_ids)
    def test_nncf_export(self, template):
        if template.entrypoints.nncf is None:
            pytest.skip("nncf entrypoint is none")

        nncf_export_testing(template, root)

    @e2e_pytest_component
    @pytest.mark.parametrize("template", templates, ids=templates_ids)
    def test_nncf_eval(self, template):
        if template.entrypoints.nncf is None:
            pytest.skip("nncf entrypoint is none")

        nncf_eval_testing(template, root, ote_dir, args)

    @e2e_pytest_component
    @pytest.mark.parametrize("template", templates, ids=templates_ids)
    def test_nncf_eval_openvino(self, template):
        if template.entrypoints.nncf is None:
            pytest.skip("nncf entrypoint is none")

        nncf_eval_openvino_testing(template, root, ote_dir, args)

    @e2e_pytest_component
    @pytest.mark.parametrize("template", templates, ids=templates_ids)
    def test_pot_optimize(self, template):
        pot_optimize_testing(template, root, ote_dir, args)

    @e2e_pytest_component
    @pytest.mark.parametrize("template", templates, ids=templates_ids)
    def test_pot_eval(self, template):
        pot_eval_testing(template, root, ote_dir, args)
>>>>>>> 0274bd20
<|MERGE_RESOLUTION|>--- conflicted
+++ resolved
@@ -59,147 +59,6 @@
 templates_ids = [template.model_template_id for template in templates]
 
 
-<<<<<<< HEAD
-@pytest.mark.parametrize("template", templates, ids=templates_ids)
-def test_ote_train(template):
-    work_dir, template_work_dir, algo_backend_dir = get_some_vars(template, root)
-    create_venv(algo_backend_dir, work_dir, template_work_dir)
-    command_line = ['ote',
-                    'train',
-                    template.model_template_id,
-                    '--train-ann-file',
-                    f'{os.path.join(ote_dir, args["--train-ann-file"])}',
-                    '--train-data-roots',
-                    f'{os.path.join(ote_dir, args["--train-data-roots"])}',
-                    '--val-ann-file',
-                    f'{os.path.join(ote_dir, args["--val-ann-file"])}',
-                    '--val-data-roots',
-                    f'{os.path.join(ote_dir, args["--val-data-roots"])}',
-                    '--save-model-to',
-                    f'{template_work_dir}/trained_{template.model_template_id}']
-    assert run(command_line, env=collect_env_vars(work_dir)).returncode == 0
-    assert os.path.exists(f'{template_work_dir}/trained_{template.model_template_id}/weights.pth')
-    assert os.path.exists(f'{template_work_dir}/trained_{template.model_template_id}/label_schema.json')
-
-
-@pytest.mark.parametrize("template", templates, ids=templates_ids)
-def test_ote_export(template):
-    work_dir, template_work_dir, _ = get_some_vars(template, root)
-    command_line = ['ote',
-                    'export',
-                    template.model_template_id,
-                    '--load-weights',
-                    f'{template_work_dir}/trained_{template.model_template_id}/weights.pth',
-                    f'--save-model-to',
-                    f'{template_work_dir}/exported_{template.model_template_id}']
-    assert run(command_line, env=collect_env_vars(work_dir)).returncode == 0
-    assert os.path.exists(f'{template_work_dir}/exported_{template.model_template_id}/openvino.xml')
-    assert os.path.exists(f'{template_work_dir}/exported_{template.model_template_id}/openvino.bin')
-    assert os.path.exists(f'{template_work_dir}/exported_{template.model_template_id}/label_schema.json')
-
-
-@pytest.mark.parametrize("template", templates, ids=templates_ids)
-def test_ote_eval(template):
-    work_dir, template_work_dir, _ = get_some_vars(template, root)
-    command_line = ['ote',
-                    'eval',
-                    template.model_template_id,
-                    '--test-ann-file',
-                    f'{os.path.join(ote_dir, args["--test-ann-files"])}',
-                    '--test-data-roots',
-                    f'{os.path.join(ote_dir, args["--test-data-roots"])}',
-                    '--load-weights',
-                    f'{template_work_dir}/trained_{template.model_template_id}/weights.pth',
-                    '--save-performance',
-                    f'{template_work_dir}/trained_{template.model_template_id}/performance.json']
-    assert run(command_line, env=collect_env_vars(work_dir)).returncode == 0
-    assert os.path.exists(f'{template_work_dir}/trained_{template.model_template_id}/performance.json')
-
-
-@pytest.mark.parametrize("template", templates, ids=templates_ids)
-def test_ote_eval_openvino(template):
-    work_dir, template_work_dir, _ = get_some_vars(template, root)
-    command_line = ['ote',
-                    'eval',
-                    template.model_template_id,
-                    '--test-ann-file',
-                    f'{os.path.join(ote_dir, args["--test-ann-files"])}',
-                    '--test-data-roots',
-                    f'{os.path.join(ote_dir, args["--test-data-roots"])}',
-                    '--load-weights',
-                    f'{template_work_dir}/exported_{template.model_template_id}/openvino.xml',
-                    '--save-performance',
-                    f'{template_work_dir}/exported_{template.model_template_id}/performance.json']
-    assert run(command_line, env=collect_env_vars(work_dir)).returncode == 0
-    assert os.path.exists(f'{template_work_dir}/exported_{template.model_template_id}/performance.json')
-    with open(f'{template_work_dir}/trained_{template.model_template_id}/performance.json') as read_file:
-        trained_performance = json.load(read_file)
-    with open(f'{template_work_dir}/exported_{template.model_template_id}/performance.json') as read_file:
-        exported_performance = json.load(read_file)
-
-    for k in trained_performance.keys():
-        assert abs(trained_performance[k] - exported_performance[k]) / trained_performance[k] <= 0.00, f"{trained_performance[k]=}, {exported_performance[k]=}"
-
-
-@pytest.mark.parametrize("template", templates, ids=templates_ids)
-def test_ote_demo(template):
-    work_dir, template_work_dir, _ = get_some_vars(template, root)
-    command_line = ['ote',
-                    'demo',
-                    template.model_template_id,
-                    '--load-weights',
-                    f'{template_work_dir}/trained_{template.model_template_id}/weights.pth',
-                    '--input',
-                    f'{os.path.join(ote_dir, args["--test-data-roots"])}/test/hexagon/',
-                    '--delay',
-                    '-1']
-    assert run(command_line, env=collect_env_vars(work_dir)).returncode == 0
-
-
-@pytest.mark.parametrize("template", templates, ids=templates_ids)
-def test_ote_demo_openvino(template):
-    work_dir, template_work_dir, _ = get_some_vars(template, root)
-    command_line = ['ote',
-                    'demo',
-                    template.model_template_id,
-                    '--load-weights',
-                    f'{template_work_dir}/exported_{template.model_template_id}/openvino.xml',
-                    '--input',
-                    f'{os.path.join(ote_dir, args["--test-data-roots"])}/test/hexagon/',
-                    '--delay',
-                    '-1']
-    assert run(command_line, env=collect_env_vars(work_dir)).returncode == 0
-
-
-@pytest.mark.parametrize("template", templates, ids=templates_ids)
-def test_ote_deploy_openvino(template):
-    work_dir, template_work_dir, _ = get_some_vars(template, root)
-    deployment_dir = f'{template_work_dir}/deployed_{template.model_template_id}'
-    command_line = ['ote',
-                    'deploy',
-                    template.model_template_id,
-                    '--load-weights',
-                    f'{template_work_dir}/exported_{template.model_template_id}/openvino.xml',
-                    f'--save-model-to',
-                    deployment_dir]
-    assert run(command_line, env=collect_env_vars(work_dir)).returncode == 0
-    assert run(['unzip', 'openvino.zip'],
-               cwd=deployment_dir).returncode == 0
-    assert run(['python3', '-m', 'venv', 'venv'],
-               cwd=os.path.join(deployment_dir, 'python')).returncode == 0
-    assert run(['python3', '-m', 'pip', 'install', 'wheel'],
-               cwd=os.path.join(deployment_dir, 'python'),
-               env=collect_env_vars(os.path.join(deployment_dir, 'python'))).returncode == 0
-    assert run(['python3', '-m', 'pip', 'install', '-r', 'requirements.txt'],
-               cwd=os.path.join(deployment_dir, 'python'),
-               env=collect_env_vars(os.path.join(deployment_dir, 'python'))).returncode == 0
-    patch_demo_py(os.path.join(deployment_dir, 'python', 'demo.py'),
-                  os.path.join(deployment_dir, 'python', 'demo_patched.py'))
-
-    assert run(['python3', 'demo_patched.py', '-m', '../model/model.xml', '-i', f'{os.path.join(ote_dir, args["--test-data-roots"])}', '-c', '../model/config.json'],
-               cwd=os.path.join(deployment_dir, 'python'),
-               env=collect_env_vars(os.path.join(deployment_dir, 'python'))).returncode == 0
-=======
 class TestToolsAnomalyClassification:
     @e2e_pytest_component
     def test_create_venv(self):
@@ -291,5 +150,4 @@
     @e2e_pytest_component
     @pytest.mark.parametrize("template", templates, ids=templates_ids)
     def test_pot_eval(self, template):
-        pot_eval_testing(template, root, ote_dir, args)
->>>>>>> 0274bd20
+        pot_eval_testing(template, root, ote_dir, args)