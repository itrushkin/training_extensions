# Copyright (C) 2021 Intel Corporation
#
# Licensed under the Apache License, Version 2.0 (the "License");
# you may not use this file except in compliance with the License.
# You may obtain a copy of the License at
#
# http://www.apache.org/licenses/LICENSE-2.0
#
# Unless required by applicable law or agreed to in writing,
# software distributed under the License is distributed on an "AS IS" BASIS,
# WITHOUT WARRANTIES OR CONDITIONS OF ANY KIND, either express or implied.
# See the License for the specific language governing permissions
# and limitations under the License.

import shutil
import json
import os
from subprocess import run  # nosec

from ote_sdk.usecases.exportable_code.utils import get_git_commit_hash

def get_template_rel_dir(template):
    return os.path.dirname(os.path.relpath(template.model_template_path))


def get_some_vars(template, root):
    template_dir = get_template_rel_dir(template)
    task_type = template.task_type
    work_dir = os.path.join(root, str(task_type))
    template_work_dir = os.path.join(work_dir, template_dir)
    os.makedirs(template_work_dir, exist_ok=True)
    algo_backend_dir = '/'.join(template_dir.split('/')[:2])

    return work_dir, template_work_dir, algo_backend_dir


def create_venv(algo_backend_dir, work_dir, template_work_dir):
    venv_dir = f'{work_dir}/venv'
    if not os.path.exists(venv_dir):
        assert run([f'./{algo_backend_dir}/init_venv.sh', venv_dir]).returncode == 0
        assert run([f'{work_dir}/venv/bin/python', '-m', 'pip', 'install', '-e', 'ote_cli']).returncode == 0


def extract_export_vars(path):
    vars = {}
    with open(path) as f:
        for line in f:
            line = line.strip()
            if line.startswith('export ') and '=' in line:
                line = line.replace('export ', '').split('=')
                assert len(line) == 2
                vars[line[0].strip()] = line[1].strip()
    return vars


def collect_env_vars(work_dir):
    vars = extract_export_vars(f'{work_dir}/venv/bin/activate')
    vars.update({'PATH':f'{work_dir}/venv/bin/:' + os.environ['PATH']})
    if 'HTTP_PROXY' in os.environ:
        vars.update({'HTTP_PROXY': os.environ['HTTP_PROXY']})
    if 'HTTPS_PROXY' in os.environ:
        vars.update({'HTTPS_PROXY': os.environ['HTTPS_PROXY']})
    if 'NO_PROXY' in os.environ:
        vars.update({'NO_PROXY': os.environ['NO_PROXY']})
    return vars


def patch_demo_py(src_path, dst_path):
    with open(src_path) as read_file:
        content = [line for line in read_file]
        replaced = False
        for i, line in enumerate(content):
            if 'visualizer = Visualizer(media_type)' in line:
                content[i] = line.rstrip() + '; visualizer.show = show\n'
                replaced = True
        assert replaced
        content = ['def show(self):\n', '    pass\n\n'] + content
        with open(dst_path, 'w') as write_file:
            write_file.write(''.join(content))


def remove_ote_sdk_from_requirements(path):
    with open(path, encoding='UTF-8') as read_file:
        content = ''.join([line for line in read_file if 'ote_sdk' not in line])

    with open(path, 'w', encoding='UTF-8') as write_file:
        write_file.write(content)


def check_ote_sdk_commit_hash_in_requirements(path):
    with open(path, encoding='UTF-8') as read_file:
        content = [line for line in read_file if 'ote_sdk' in line]
    if len(content) != 1:
        raise RuntimeError(f"Invalid ote_sdk requirements (0 or more than 1 times mentioned): {path}")

    git_commit_hash = get_git_commit_hash()
    if git_commit_hash in content[0]:
        return True

    return False


def ote_train_testing(template, root, ote_dir, args):
    work_dir, template_work_dir, _ = get_some_vars(template, root)
    command_line = ['ote',
                    'train',
                    template.model_template_id,
                    '--train-ann-file',
                    f'{os.path.join(ote_dir, args["--train-ann-file"])}',
                    '--train-data-roots',
                    f'{os.path.join(ote_dir, args["--train-data-roots"])}',
                    '--val-ann-file',
                    f'{os.path.join(ote_dir, args["--val-ann-file"])}',
                    '--val-data-roots',
                    f'{os.path.join(ote_dir, args["--val-data-roots"])}',
                    '--save-model-to',
                    f'{template_work_dir}/trained_{template.model_template_id}']
    command_line.extend(args['train_params'])
    assert run(command_line, env=collect_env_vars(work_dir)).returncode == 0
    assert os.path.exists(f'{template_work_dir}/trained_{template.model_template_id}/weights.pth')
    assert os.path.exists(f'{template_work_dir}/trained_{template.model_template_id}/label_schema.json')


def ote_hpo_testing(template, root, ote_dir, args):
    work_dir, template_work_dir, _ = get_some_vars(template, root)
    if os.path.exists(f"{template_work_dir}/hpo"):
        shutil.rmtree(f"{template_work_dir}/hpo")
    command_line = ['ote',
                    'train',
                    template.model_template_id,
                    '--train-ann-file',
                    f'{os.path.join(ote_dir, args["--train-ann-file"])}',
                    '--train-data-roots',
                    f'{os.path.join(ote_dir, args["--train-data-roots"])}',
                    '--val-ann-file',
                    f'{os.path.join(ote_dir, args["--val-ann-file"])}',
                    '--val-data-roots',
                    f'{os.path.join(ote_dir, args["--val-data-roots"])}',
                    '--save-model-to',
                    f'{template_work_dir}/hpo_trained_{template.model_template_id}',
                    '--enable-hpo',
                    '--hpo-time-ratio',
                    '1']
    command_line.extend(args['train_params'])
    assert run(command_line, env=collect_env_vars(work_dir)).returncode == 0
    assert os.path.exists(f"{template_work_dir}/hpo/hpopt_status.json")
    with open(f"{template_work_dir}/hpo/hpopt_status.json", "r") as f:
        assert json.load(f).get('best_config_id', None) is not None
    assert os.path.exists(f'{template_work_dir}/hpo_trained_{template.model_template_id}/weights.pth')
    assert os.path.exists(f'{template_work_dir}/hpo_trained_{template.model_template_id}/label_schema.json')


def ote_export_testing(template, root):
    work_dir, template_work_dir, _ = get_some_vars(template, root)
    command_line = ['ote',
                    'export',
                    template.model_template_id,
                    '--load-weights',
                    f'{template_work_dir}/trained_{template.model_template_id}/weights.pth',
                    f'--save-model-to',
                    f'{template_work_dir}/exported_{template.model_template_id}']
    assert run(command_line, env=collect_env_vars(work_dir)).returncode == 0
    assert os.path.exists(f'{template_work_dir}/exported_{template.model_template_id}/openvino.xml')
    assert os.path.exists(f'{template_work_dir}/exported_{template.model_template_id}/openvino.bin')
    assert os.path.exists(f'{template_work_dir}/exported_{template.model_template_id}/label_schema.json')


def ote_eval_testing(template, root, ote_dir, args):
    work_dir, template_work_dir, _ = get_some_vars(template, root)
    command_line = ['ote',
                    'eval',
                    template.model_template_id,
                    '--test-ann-file',
                    f'{os.path.join(ote_dir, args["--test-ann-files"])}',
                    '--test-data-roots',
                    f'{os.path.join(ote_dir, args["--test-data-roots"])}',
                    '--load-weights',
                    f'{template_work_dir}/trained_{template.model_template_id}/weights.pth',
                    '--save-performance',
                    f'{template_work_dir}/trained_{template.model_template_id}/performance.json']
    assert run(command_line, env=collect_env_vars(work_dir)).returncode == 0
    assert os.path.exists(f'{template_work_dir}/trained_{template.model_template_id}/performance.json')


def ote_eval_openvino_testing(template, root, ote_dir, args, threshold):
    work_dir, template_work_dir, _ = get_some_vars(template, root)
    command_line = ['ote',
                    'eval',
                    template.model_template_id,
                    '--test-ann-file',
                    f'{os.path.join(ote_dir, args["--test-ann-files"])}',
                    '--test-data-roots',
                    f'{os.path.join(ote_dir, args["--test-data-roots"])}',
                    '--load-weights',
                    f'{template_work_dir}/exported_{template.model_template_id}/openvino.xml',
                    '--save-performance',
                    f'{template_work_dir}/exported_{template.model_template_id}/performance.json']
    assert run(command_line, env=collect_env_vars(work_dir)).returncode == 0
    assert os.path.exists(f'{template_work_dir}/exported_{template.model_template_id}/performance.json')
    with open(f'{template_work_dir}/trained_{template.model_template_id}/performance.json') as read_file:
        trained_performance = json.load(read_file)
    with open(f'{template_work_dir}/exported_{template.model_template_id}/performance.json') as read_file:
        exported_performance = json.load(read_file)

    for k in trained_performance.keys():
        assert abs(trained_performance[k] - exported_performance[k]) / trained_performance[k] <= threshold, f"{trained_performance[k]=}, {exported_performance[k]=}"


def ote_demo_testing(template, root, ote_dir, args):
    work_dir, template_work_dir, _ = get_some_vars(template, root)
    command_line = ['ote',
                    'demo',
                    template.model_template_id,
                    '--load-weights',
                    f'{template_work_dir}/trained_{template.model_template_id}/weights.pth',
                    '--input',
                    os.path.join(ote_dir, args['--input']),
                    '--delay',
                    '-1']
    assert run(command_line, env=collect_env_vars(work_dir)).returncode == 0


def ote_demo_openvino_testing(template, root, ote_dir, args):
    work_dir, template_work_dir, _ = get_some_vars(template, root)
    command_line = ['ote',
                    'demo',
                    template.model_template_id,
                    '--load-weights',
                    f'{template_work_dir}/exported_{template.model_template_id}/openvino.xml',
                    '--input',
                    os.path.join(ote_dir, args['--input']),
                    '--delay',
                    '-1']
    assert run(command_line, env=collect_env_vars(work_dir)).returncode == 0


def ote_deploy_openvino_testing(template, root, ote_dir, args):
    work_dir, template_work_dir, _ = get_some_vars(template, root)
    deployment_dir = f'{template_work_dir}/deployed_{template.model_template_id}'
    command_line = ['ote',
                    'deploy',
                    template.model_template_id,
                    '--load-weights',
                    f'{template_work_dir}/exported_{template.model_template_id}/openvino.xml',
                    f'--save-model-to',
                    deployment_dir]
    assert run(command_line, env=collect_env_vars(work_dir)).returncode == 0
    assert run(['unzip', 'openvino.zip'],
               cwd=deployment_dir).returncode == 0
    assert run(['python3', '-m', 'venv', 'venv'],
               cwd=os.path.join(deployment_dir, 'python')).returncode == 0
    assert run(['python3', '-m', 'pip', 'install', 'wheel'],
               cwd=os.path.join(deployment_dir, 'python'),
               env=collect_env_vars(os.path.join(deployment_dir, 'python'))).returncode == 0

    assert check_ote_sdk_commit_hash_in_requirements(os.path.join(deployment_dir, 'python', 'requirements.txt'))

    # Remove ote_sdk from requirements.txt, since merge commit (that is created on CI) is not pushed to github and that's why cannot be cloned.
    # Install ote_sdk from local folder instead.
    # Install the demo_package with --no-deps since, requirements.txt has been embedded to the demo_package during creation.
    remove_ote_sdk_from_requirements(os.path.join(deployment_dir, 'python', 'requirements.txt'))
    assert run(['python3', '-m', 'pip', 'install', '-e', os.path.join(os.path.dirname(__file__), '..', '..', 'ote_sdk')],
               cwd=os.path.join(deployment_dir, 'python'),
               env=collect_env_vars(os.path.join(deployment_dir, 'python'))).returncode == 0
    assert run(['python3', '-m', 'pip', 'install', '-r', os.path.join(deployment_dir, 'python', 'requirements.txt')],
               cwd=os.path.join(deployment_dir, 'python'),
               env=collect_env_vars(os.path.join(deployment_dir, 'python'))).returncode == 0
    assert run(['python3', '-m', 'pip', 'install', 'demo_package-0.0-py3-none-any.whl', '--no-deps'],
               cwd=os.path.join(deployment_dir, 'python'),
               env=collect_env_vars(os.path.join(deployment_dir, 'python'))).returncode == 0

    # Patch demo since we are not able to run cv2.imshow on CI.
    patch_demo_py(os.path.join(deployment_dir, 'python', 'demo.py'),
                  os.path.join(deployment_dir, 'python', 'demo_patched.py'))

    assert run(['python3', 'demo_patched.py', '-m', '../model/model.xml', '-i', os.path.join(ote_dir, args['--input'])],
               cwd=os.path.join(deployment_dir, 'python'),
               env=collect_env_vars(os.path.join(deployment_dir, 'python'))).returncode == 0


<<<<<<< HEAD
def pot_optimize_testing(template, root, ote_dir, args):
    work_dir, template_work_dir, algo_backend_dir = get_some_vars(template, root)
    command_line = ['ote',
                    'optimize',
                    template.model_template_id,
                    '--train-ann-file',
                    f'{os.path.join(ote_dir, args["--train-ann-file"])}',
                    '--train-data-roots',
                    f'{os.path.join(ote_dir, args["--train-data-roots"])}',
                    '--val-ann-file',
                    f'{os.path.join(ote_dir, args["--val-ann-file"])}',
                    '--val-data-roots',
                    f'{os.path.join(ote_dir, args["--val-data-roots"])}',
                    '--load-weights',
                    f'{template_work_dir}/exported_{template.model_template_id}/openvino.xml',
                    '--save-model-to',
                    f'{template_work_dir}/pot_{template.model_template_id}',
                    ]
    assert run(command_line, env=collect_env_vars(work_dir)).returncode == 0
    assert os.path.exists(f'{template_work_dir}/pot_{template.model_template_id}/openvino.xml')
    assert os.path.exists(f'{template_work_dir}/pot_{template.model_template_id}/openvino.bin')
    assert os.path.exists(f'{template_work_dir}/pot_{template.model_template_id}/label_schema.json')


def pot_eval_testing(template, root, ote_dir, args):
    work_dir, template_work_dir, _ = get_some_vars(template, root)
    command_line = ['ote',
                    'eval',
                    template.model_template_id,
                    '--test-ann-file',
                    f'{os.path.join(ote_dir, args["--test-ann-files"])}',
                    '--test-data-roots',
                    f'{os.path.join(ote_dir, args["--test-data-roots"])}',
                    '--load-weights',
                    f'{template_work_dir}/pot_{template.model_template_id}/openvino.xml',
                    '--save-performance',
                    f'{template_work_dir}/pot_{template.model_template_id}/performance.json']
    assert run(command_line, env=collect_env_vars(work_dir)).returncode == 0
    assert os.path.exists(f'{template_work_dir}/pot_{template.model_template_id}/performance.json')


def nncf_optimize_testing(template, root, ote_dir, args):
    work_dir, template_work_dir, algo_backend_dir = get_some_vars(template, root)
    command_line = ['ote',
                    'optimize',
                    template.model_template_id,
                    '--train-ann-file',
                    f'{os.path.join(ote_dir, args["--train-ann-file"])}',
                    '--train-data-roots',
                    f'{os.path.join(ote_dir, args["--train-data-roots"])}',
                    '--val-ann-file',
                    f'{os.path.join(ote_dir, args["--val-ann-file"])}',
                    '--val-data-roots',
                    f'{os.path.join(ote_dir, args["--val-data-roots"])}',
                    '--load-weights',
                    f'{template_work_dir}/trained_{template.model_template_id}/weights.pth',
                    '--save-model-to',
                    f'{template_work_dir}/nncf_{template.model_template_id}',
                    '--save-performance',
                    f'{template_work_dir}/nncf_{template.model_template_id}/train_performance.json',
                    ]
    assert run(command_line, env=collect_env_vars(work_dir)).returncode == 0
    assert os.path.exists(f'{template_work_dir}/nncf_{template.model_template_id}/weights.pth')
    assert os.path.exists(f'{template_work_dir}/nncf_{template.model_template_id}/label_schema.json')


def nncf_export_testing(template, root):
    work_dir, template_work_dir, _ = get_some_vars(template, root)
    command_line = ['ote',
                    'export',
                    template.model_template_id,
                    '--load-weights',
                    f'{template_work_dir}/nncf_{template.model_template_id}/weights.pth',
                    f'--save-model-to',
                    f'{template_work_dir}/exported_nncf_{template.model_template_id}']
    assert run(command_line, env=collect_env_vars(work_dir)).returncode == 0
    assert os.path.exists(f'{template_work_dir}/exported_nncf_{template.model_template_id}/openvino.xml')
    assert os.path.exists(f'{template_work_dir}/exported_nncf_{template.model_template_id}/openvino.bin')
    assert os.path.exists(f'{template_work_dir}/exported_nncf_{template.model_template_id}/label_schema.json')
    original_bin_size = os.path.getsize(f'{template_work_dir}/exported_{template.model_template_id}/openvino.bin')
    compressed_bin_size = os.path.getsize(f'{template_work_dir}/exported_nncf_{template.model_template_id}/openvino.bin')
    assert compressed_bin_size < original_bin_size, f"{compressed_bin_size=}, {original_bin_size=}"


def nncf_eval_testing(template, root, ote_dir, args, threshold=0.001):
=======
def ote_eval_deployment_testing(template, root, ote_dir, args, threshold):
>>>>>>> 81089e66
    work_dir, template_work_dir, _ = get_some_vars(template, root)
    command_line = ['ote',
                    'eval',
                    template.model_template_id,
                    '--test-ann-file',
                    f'{os.path.join(ote_dir, args["--test-ann-files"])}',
                    '--test-data-roots',
                    f'{os.path.join(ote_dir, args["--test-data-roots"])}',
                    '--load-weights',
<<<<<<< HEAD
                    f'{template_work_dir}/nncf_{template.model_template_id}/weights.pth',
                    '--save-performance',
                    f'{template_work_dir}/nncf_{template.model_template_id}/performance.json']
    assert run(command_line, env=collect_env_vars(work_dir)).returncode == 0
    assert os.path.exists(f'{template_work_dir}/nncf_{template.model_template_id}/performance.json')
    with open(f'{template_work_dir}/nncf_{template.model_template_id}/train_performance.json') as read_file:
        trained_performance = json.load(read_file)
    with open(f'{template_work_dir}/nncf_{template.model_template_id}/performance.json') as read_file:
        evaluated_performance = json.load(read_file)

    for k in trained_performance.keys():
        assert abs(trained_performance[k] - evaluated_performance[k]) / trained_performance[k] <= threshold, \
            f"{trained_performance[k]=}, {evaluated_performance[k]=}"


def nncf_eval_openvino_testing(template, root, ote_dir, args):
    work_dir, template_work_dir, _ = get_some_vars(template, root)
    command_line = ['ote',
                    'eval',
                    template.model_template_id,
                    '--test-ann-file',
                    f'{os.path.join(ote_dir, args["--test-ann-files"])}',
                    '--test-data-roots',
                    f'{os.path.join(ote_dir, args["--test-data-roots"])}',
                    '--load-weights',
                    f'{template_work_dir}/exported_nncf_{template.model_template_id}/openvino.xml',
                    '--save-performance',
                    f'{template_work_dir}/exported_nncf_{template.model_template_id}/performance.json']
    assert run(command_line, env=collect_env_vars(work_dir)).returncode == 0
    assert os.path.exists(f'{template_work_dir}/exported_nncf_{template.model_template_id}/performance.json')
=======
                    f'{template_work_dir}/deployed_{template.model_template_id}/openvino.zip',
                    '--save-performance',
                    f'{template_work_dir}/deployed_{template.model_template_id}/performance.json']
    assert run(command_line, env=collect_env_vars(work_dir)).returncode == 0
    assert os.path.exists(f'{template_work_dir}/deployed_{template.model_template_id}/performance.json')
    with open(f'{template_work_dir}/exported_{template.model_template_id}/performance.json') as read_file:
        exported_performance = json.load(read_file)
    with open(f'{template_work_dir}/deployed_{template.model_template_id}/performance.json') as read_file:
        deployed_performance = json.load(read_file)

    for k in exported_performance.keys():
        assert abs(exported_performance[k] - deployed_performance[k]) / exported_performance[k] <= threshold, f"{exported_performance[k]=}, {deployed_performance[k]=}"


def ote_demo_deployment_testing(template, root, ote_dir, args):
    work_dir, template_work_dir, _ = get_some_vars(template, root)
    command_line = ['ote',
                    'demo',
                    template.model_template_id,
                    '--load-weights',
                    f'{template_work_dir}/deployed_{template.model_template_id}/openvino.zip',
                    '--input',
                    os.path.join(ote_dir, args['--input']),
                    '--delay',
                    '-1']
    assert run(command_line, env=collect_env_vars(work_dir)).returncode == 0
>>>>>>> 81089e66
<|MERGE_RESOLUTION|>--- conflicted
+++ resolved
@@ -278,7 +278,44 @@
                env=collect_env_vars(os.path.join(deployment_dir, 'python'))).returncode == 0
 
 
-<<<<<<< HEAD
+def ote_eval_deployment_testing(template, root, ote_dir, args, threshold):
+    work_dir, template_work_dir, _ = get_some_vars(template, root)
+    command_line = ['ote',
+                    'eval',
+                    template.model_template_id,
+                    '--test-ann-file',
+                    f'{os.path.join(ote_dir, args["--test-ann-files"])}',
+                    '--test-data-roots',
+                    f'{os.path.join(ote_dir, args["--test-data-roots"])}',
+                    '--load-weights',
+                    f'{template_work_dir}/deployed_{template.model_template_id}/openvino.zip',
+                    '--save-performance',
+                    f'{template_work_dir}/deployed_{template.model_template_id}/performance.json']
+    assert run(command_line, env=collect_env_vars(work_dir)).returncode == 0
+    assert os.path.exists(f'{template_work_dir}/deployed_{template.model_template_id}/performance.json')
+    with open(f'{template_work_dir}/exported_{template.model_template_id}/performance.json') as read_file:
+        exported_performance = json.load(read_file)
+    with open(f'{template_work_dir}/deployed_{template.model_template_id}/performance.json') as read_file:
+        deployed_performance = json.load(read_file)
+
+    for k in exported_performance.keys():
+        assert abs(exported_performance[k] - deployed_performance[k]) / exported_performance[k] <= threshold, f"{exported_performance[k]=}, {deployed_performance[k]=}"
+
+
+def ote_demo_deployment_testing(template, root, ote_dir, args):
+    work_dir, template_work_dir, _ = get_some_vars(template, root)
+    command_line = ['ote',
+                    'demo',
+                    template.model_template_id,
+                    '--load-weights',
+                    f'{template_work_dir}/deployed_{template.model_template_id}/openvino.zip',
+                    '--input',
+                    os.path.join(ote_dir, args['--input']),
+                    '--delay',
+                    '-1']
+    assert run(command_line, env=collect_env_vars(work_dir)).returncode == 0
+
+
 def pot_optimize_testing(template, root, ote_dir, args):
     work_dir, template_work_dir, algo_backend_dir = get_some_vars(template, root)
     command_line = ['ote',
@@ -364,19 +401,15 @@
 
 
 def nncf_eval_testing(template, root, ote_dir, args, threshold=0.001):
-=======
-def ote_eval_deployment_testing(template, root, ote_dir, args, threshold):
->>>>>>> 81089e66
-    work_dir, template_work_dir, _ = get_some_vars(template, root)
-    command_line = ['ote',
-                    'eval',
-                    template.model_template_id,
-                    '--test-ann-file',
-                    f'{os.path.join(ote_dir, args["--test-ann-files"])}',
-                    '--test-data-roots',
-                    f'{os.path.join(ote_dir, args["--test-data-roots"])}',
-                    '--load-weights',
-<<<<<<< HEAD
+    work_dir, template_work_dir, _ = get_some_vars(template, root)
+    command_line = ['ote',
+                    'eval',
+                    template.model_template_id,
+                    '--test-ann-file',
+                    f'{os.path.join(ote_dir, args["--test-ann-files"])}',
+                    '--test-data-roots',
+                    f'{os.path.join(ote_dir, args["--test-data-roots"])}',
+                    '--load-weights',
                     f'{template_work_dir}/nncf_{template.model_template_id}/weights.pth',
                     '--save-performance',
                     f'{template_work_dir}/nncf_{template.model_template_id}/performance.json']
@@ -406,32 +439,4 @@
                     '--save-performance',
                     f'{template_work_dir}/exported_nncf_{template.model_template_id}/performance.json']
     assert run(command_line, env=collect_env_vars(work_dir)).returncode == 0
-    assert os.path.exists(f'{template_work_dir}/exported_nncf_{template.model_template_id}/performance.json')
-=======
-                    f'{template_work_dir}/deployed_{template.model_template_id}/openvino.zip',
-                    '--save-performance',
-                    f'{template_work_dir}/deployed_{template.model_template_id}/performance.json']
-    assert run(command_line, env=collect_env_vars(work_dir)).returncode == 0
-    assert os.path.exists(f'{template_work_dir}/deployed_{template.model_template_id}/performance.json')
-    with open(f'{template_work_dir}/exported_{template.model_template_id}/performance.json') as read_file:
-        exported_performance = json.load(read_file)
-    with open(f'{template_work_dir}/deployed_{template.model_template_id}/performance.json') as read_file:
-        deployed_performance = json.load(read_file)
-
-    for k in exported_performance.keys():
-        assert abs(exported_performance[k] - deployed_performance[k]) / exported_performance[k] <= threshold, f"{exported_performance[k]=}, {deployed_performance[k]=}"
-
-
-def ote_demo_deployment_testing(template, root, ote_dir, args):
-    work_dir, template_work_dir, _ = get_some_vars(template, root)
-    command_line = ['ote',
-                    'demo',
-                    template.model_template_id,
-                    '--load-weights',
-                    f'{template_work_dir}/deployed_{template.model_template_id}/openvino.zip',
-                    '--input',
-                    os.path.join(ote_dir, args['--input']),
-                    '--delay',
-                    '-1']
-    assert run(command_line, env=collect_env_vars(work_dir)).returncode == 0
->>>>>>> 81089e66
+    assert os.path.exists(f'{template_work_dir}/exported_nncf_{template.model_template_id}/performance.json')