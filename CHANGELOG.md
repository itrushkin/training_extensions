--- conflicted
+++ resolved
@@ -1,6 +1,14 @@
 # Changelog
 
 All notable changes to this project will be documented in this file.
+
+## \[unreleased\]
+
+### New features
+
+### Enhancements
+
+### Bug fixes
 
 ## \[v2.1.0\]
 
@@ -33,42 +41,6 @@
 
 ### Enhancements
 
-<<<<<<< HEAD
-=======
-### Bug fixes
-
-## \[v2.1.0\]
-
-### New features
-
-- Add a flag to enable OV inference on dGPU
-  (<https://github.com/openvinotoolkit/training_extensions/pull/3503>)
-- Add early stopping with warmup. Remove mandatory background label in semantic segmentation task
-  (<https://github.com/openvinotoolkit/training_extensions/pull/3515>)
-- RTMDet-tiny enablement for detection task
-  (<https://github.com/openvinotoolkit/training_extensions/pull/3542>)
-- Add data_format validation and update in OTXDataModule
-  (<https://github.com/openvinotoolkit/training_extensions/pull/3579>)
-- Add torchvision.MaskRCNN
-  (<https://github.com/openvinotoolkit/training_extensions/pull/3504>)
-- Add Semi-SL for Multi-class Classification (EfficientNet-B0)
-  (<https://github.com/openvinotoolkit/training_extensions/pull/3566>)
-- Decoupling mmaction for action classification (MoviNet, X3D)
-  (<https://github.com/openvinotoolkit/training_extensions/pull/3582>)
-- Add Semi-SL Algorithms for mv3-large, effnet-v2, deit-tiny, dino-v2
-  (<https://github.com/openvinotoolkit/training_extensions/pull/3602>)
-- RTMDet-tiny enablement for detection task (export/optimize)
-  (<https://github.com/openvinotoolkit/training_extensions/pull/3564>)
-- Enable ruff & ruff-format into otx/algo/classification/backbones
-  (<https://github.com/openvinotoolkit/training_extensions/pull/3667>)
-- Add TV MaskRCNN Tile Recipe
-  (<https://github.com/openvinotoolkit/training_extensions/pull/3655>)
-- Add rotated det OV recipe
-  (<https://github.com/openvinotoolkit/training_extensions/pull/3687>)
-
-### Enhancements
-
->>>>>>> bc0ccf93
 - Change load_stat_dict to on_load_checkpoint
   (<https://github.com/openvinotoolkit/training_extensions/pull/3443>)
 - Add try - except to keep running the remaining tests
@@ -128,11 +100,7 @@
 - Refactoring detection modules
   (<https://github.com/openvinotoolkit/training_extensions/pull/3636>)
 
-<<<<<<< HEAD
-### Buf fixes
-=======
-### Bug fixes
->>>>>>> bc0ccf93
+### Bug fixes
 
 - Fix conflicts between develop and 2.0.0
   (<https://github.com/openvinotoolkit/training_extensions/pull/3490>)
