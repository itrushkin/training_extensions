--- conflicted
+++ resolved
@@ -16,12 +16,8 @@
 
 import pytest
 
-from ote_sdk.configuration import ConfigurableParameters
-from ote_sdk.entities.datasets import DatasetEntity
 from ote_sdk.entities.id import ID
-from ote_sdk.entities.label_schema import LabelSchemaEntity
-from ote_sdk.entities.metrics import NullPerformance, Performance, ScoreMetric
-from ote_sdk.entities.model import ModelConfiguration, ModelEntity
+from ote_sdk.entities.metrics import NullPerformance
 from ote_sdk.entities.resultset import ResultSetEntity, ResultsetPurpose
 from ote_sdk.tests.constants.ote_sdk_components import OteSdkComponent
 from ote_sdk.tests.constants.requirements import Requirements
@@ -77,21 +73,12 @@
         2. Check the processing of default values
         3. Check the processing of changed values
         """
-        dataset_entity = DatasetEntity()
-        model_configuration = ModelConfiguration(
-            configurable_parameters=ConfigurableParameters(
-                header="model configurable parameters"
-            ),
-            label_schema=LabelSchemaEntity(),
-        )
-        model = ModelEntity(
-            train_dataset=dataset_entity, configuration=model_configuration
-        )
 
         test_data = {
-            "model": model,
-            "ground_truth_dataset": dataset_entity,
-            "prediction_dataset": dataset_entity,
+            "model": None,
+            "ground_truth_dataset": None,
+            "prediction_dataset": None,
+            "purpose": None,
             "performance": None,
             "creation_date": None,
             "id": None,
@@ -105,24 +92,18 @@
                 "model",
                 "ground_truth_dataset",
                 "prediction_dataset",
+                "purpose",
             ]:
                 assert getattr(result_set, name) == value
                 setattr(result_set, name, set_attr_name)
                 assert getattr(result_set, name) == set_attr_name
 
-        assert result_set.purpose == ResultsetPurpose.EVALUATION
         assert result_set.performance == NullPerformance()
         assert type(result_set.creation_date) == datetime.datetime
-<<<<<<< HEAD
-        assert result_set.id == ID()
-=======
         assert result_set.id_ == ID()
 
->>>>>>> 3b5d9b75
         assert result_set.has_score_metric() is False
-        result_set.performance = Performance(
-            score=ScoreMetric(name="test score_metric", value=0.6)
-        )
+        result_set.performance = "test_performance"
         assert result_set.performance != NullPerformance()
         assert result_set.has_score_metric() is True
 
@@ -130,15 +111,9 @@
         result_set.creation_date = creation_date
         assert result_set.creation_date == creation_date
 
-<<<<<<< HEAD
-        set_attr_id = ID("123456789")
-        result_set.id = set_attr_id
-        assert result_set.id == set_attr_id
-=======
         set_attr_id = ID(123456789)
         result_set.id_ = set_attr_id
         assert result_set.id_ == set_attr_id
->>>>>>> 3b5d9b75
 
         test_result_set_repr = [
             f"model={result_set.model}",
