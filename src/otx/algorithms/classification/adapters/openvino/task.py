"""Openvino Task of OTX Classification."""

# Copyright (C) 2022 Intel Corporation
#
# Licensed under the Apache License, Version 2.0 (the "License");
# you may not use this file except in compliance with the License.
# You may obtain a copy of the License at
#
# http://www.apache.org/licenses/LICENSE-2.0
#
# Unless required by applicable law or agreed to in writing,
# software distributed under the License is distributed on an "AS IS" BASIS,
# WITHOUT WARRANTIES OR CONDITIONS OF ANY KIND, either express or implied.
# See the License for the specific language governing permissions
# and limitations under the License.

import io
import json
import logging
import os
import tempfile
import time
import warnings
from typing import Any, List, Optional, Tuple, Union
from zipfile import ZipFile

import nncf
import numpy as np
import openvino.runtime as ov
from addict import Dict as ADDict
from nncf.common.quantization.structs import QuantizationPreset
from openvino.model_api.adapters import OpenvinoAdapter, create_core
from openvino.model_api.models import Model
from openvino.model_api.models.utils import ClassificationResult

from otx.algorithms.classification.configs import ClassificationConfig
from otx.algorithms.classification.utils import (
    get_cls_deploy_config,
    get_cls_inferencer_configuration,
    get_hierarchical_label_list,
)
from otx.algorithms.common.utils import OTXOpenVinoDataLoader
from otx.algorithms.common.utils.ir import check_if_quantized
from otx.algorithms.common.utils.utils import get_default_async_reqs_num, read_py_config
from otx.api.entities.annotation import AnnotationSceneEntity
from otx.api.entities.datasets import DatasetEntity
from otx.api.entities.explain_parameters import ExplainParameters
from otx.api.entities.inference_parameters import (
    InferenceParameters,
    default_progress_callback,
)
from otx.api.entities.label_schema import LabelSchemaEntity
from otx.api.entities.metadata import FloatMetadata, FloatType
from otx.api.entities.model import (
    ModelEntity,
    ModelFormat,
    ModelOptimizationType,
    ModelPrecision,
    OptimizationMethod,
)
from otx.api.entities.optimization_parameters import OptimizationParameters
from otx.api.entities.resultset import ResultSetEntity
from otx.api.entities.subset import Subset
from otx.api.entities.task_environment import TaskEnvironment
from otx.api.entities.tensor import TensorEntity
from otx.api.serialization.label_mapper import label_schema_to_bytes
from otx.api.usecases.evaluation.metrics_helper import MetricsHelper
from otx.api.usecases.exportable_code import demo
from otx.api.usecases.exportable_code.inference.inference import IInferencer
from otx.api.usecases.exportable_code.prediction_to_annotation_converter import (
    ClassificationToAnnotationConverter,
)
from otx.api.usecases.tasks.interfaces.deployment_interface import IDeploymentTask
from otx.api.usecases.tasks.interfaces.evaluate_interface import IEvaluationTask
from otx.api.usecases.tasks.interfaces.explain_interface import IExplainTask
from otx.api.usecases.tasks.interfaces.inference_interface import IInferenceTask
from otx.api.usecases.tasks.interfaces.optimization_interface import (
    IOptimizationTask,
    OptimizationType,
)
from otx.api.utils.dataset_utils import add_saliency_maps_to_dataset_item

logger = logging.getLogger(__name__)


# TODO: refactoring to Sphinx style.
class ClassificationOpenVINOInferencer(IInferencer):
    """ClassificationOpenVINOInferencer class in OpenVINO task."""

    def __init__(
        self,
        hparams: ClassificationConfig,
        label_schema: LabelSchemaEntity,
        model_file: Union[str, bytes],
        weight_file: Union[str, bytes, None] = None,
        device: str = "CPU",
        num_requests: int = 1,
    ):  # pylint: disable=unused-argument
        """Inferencer implementation for OTXClassification using OpenVINO backend.

        :param model: Path to model to load, `.xml`, `.bin` or `.onnx` file.
        :param hparams: Hyper parameters that the model should use.
        :param num_requests: Maximum number of requests that the inferencer can make.
            Good value is the number of available cores. Defaults to 1.
        :param device: Device to run inference on, such as CPU, GPU or MYRIAD. Defaults to "CPU".
        """

        self.label_schema = label_schema
        model_adapter = OpenvinoAdapter(
            create_core(),
            model_file,
            weight_file,
            device=device,
            max_num_requests=num_requests,
            plugin_config={"PERFORMANCE_HINT": "THROUGHPUT"},
        )
        self.configuration = get_cls_inferencer_configuration(self.label_schema)

        # create a dummy hierarchical config for backward compatibility, which is not actually used
        if self.configuration["hierarchical"]:
            try:
                model_adapter.get_rt_info(["model_info", "hierarchical_config"])
            except RuntimeError:
                self.configuration["hierarchical_config"] = json.dumps(
                    {"cls_heads_info": {"label_to_idx": [], "all_groups": []}, "label_tree_edges": []}
                )

<<<<<<< HEAD
        self.model = Model.create_model(model_adapter, "otx_classification", self.configuration, preload=True)
=======
        self.model = Model.create_model(model_adapter, "Classification", self.configuration, preload=True)
>>>>>>> 6d3dd348

        self.converter = ClassificationToAnnotationConverter(self.label_schema)
        self.callback_exceptions: List[Exception] = []
        self.model.inference_adapter.set_callback(self._async_callback)

    def _async_callback(self, request: Any, callback_args: tuple) -> None:
        """Fetches the results of async inference."""
        try:
            id, preprocessing_meta, result_handler = callback_args
            raw_prediction = self.model.inference_adapter.copy_raw_result(request)
            processed_prediciton = self.model.postprocess(raw_prediction, preprocessing_meta)
            annotation = self.converter.convert_to_annotation(processed_prediciton, preprocessing_meta)
            aux_data = (
                processed_prediciton.raw_scores,
                processed_prediciton.saliency_map,
                processed_prediciton.feature_vector,
            )
            result_handler(id, annotation, aux_data)

        except Exception as e:
            self.callback_exceptions.append(e)

    def predict(self, image: np.ndarray) -> Tuple[ClassificationResult, AnnotationSceneEntity]:
        """Predict function of OpenVINO Classification Inferencer."""
        cls_result = self.model(image)
        return cls_result, self.converter.convert_to_annotation(cls_result)

    def enqueue_prediction(self, image: np.ndarray, id: int, result_handler: Any) -> None:
        """Runs async inference."""
        if not self.model.is_ready():
            self.model.await_any()
        image, metadata = self.model.preprocess(image)
        callback_data = id, metadata, result_handler
        self.model.inference_adapter.infer_async(image, callback_data)

    def await_all(self) -> None:
        """Await all running infer requests if any."""
        self.model.await_all()


class ClassificationOpenVINOTask(IDeploymentTask, IInferenceTask, IEvaluationTask, IExplainTask, IOptimizationTask):
    """Task implementation for OTXClassification using OpenVINO backend."""

    def __init__(self, task_environment: TaskEnvironment):
        self.task_environment = task_environment
        self.hparams = self.task_environment.get_hyper_parameters(ClassificationConfig)
        self.model = self.task_environment.model
        self.inferencer = self.load_inferencer()
        template_file_path = self.task_environment.model_template.model_template_path
        self._base_dir = os.path.abspath(os.path.dirname(template_file_path))

    def load_inferencer(self) -> ClassificationOpenVINOInferencer:
        """load_inferencer function of ClassificationOpenVINOTask."""

        if self.model is None:
            raise RuntimeError("load_inferencer failed, model is None")

        return ClassificationOpenVINOInferencer(
            self.hparams,
            self.task_environment.label_schema,
            self.model.get_data("openvino.xml"),
            self.model.get_data("openvino.bin"),
            num_requests=get_default_async_reqs_num(),
        )

    # pylint: disable-msg=too-many-locals
    def infer(
        self, dataset: DatasetEntity, inference_parameters: Optional[InferenceParameters] = None
    ) -> DatasetEntity:
        """Infer function of ClassificationOpenVINOTask."""

        update_progress_callback = default_progress_callback
        dump_features = False
        process_saliency_maps = False
        explain_predicted_classes = True
        enable_async_inference = True

        if inference_parameters is not None:
            update_progress_callback = inference_parameters.update_progress  # type: ignore
            dump_features = not inference_parameters.is_evaluation
            process_saliency_maps = inference_parameters.process_saliency_maps
            explain_predicted_classes = inference_parameters.explain_predicted_classes
            enable_async_inference = inference_parameters.enable_async_inference

        def add_prediction(id: int, predicted_scene: AnnotationSceneEntity, aux_data: tuple):
            dataset_item = dataset[id]
            probs, saliency_map, repr_vector = aux_data
            item_labels = predicted_scene.annotations[0].get_labels()
            dataset_item.append_labels(item_labels)

            if probs is not None:
                act_score = np.max(probs) - np.min(probs)
                active_score_media = FloatMetadata(
                    name="active_score", value=act_score, float_type=FloatType.ACTIVE_SCORE
                )
                dataset_item.append_metadata_item(active_score_media, model=self.model)

                probs_meta = TensorEntity(name="probabilities", numpy=probs.reshape(-1))
                dataset_item.append_metadata_item(probs_meta, model=self.model)

            if dump_features:
                if saliency_map.ndim > 1 and repr_vector.ndim > 0:
                    feature_vec_media = TensorEntity(name="representation_vector", numpy=repr_vector.reshape(-1))
                    dataset_item.append_metadata_item(feature_vec_media, model=self.model)
                    label_list = self.task_environment.get_labels()
                    # Fix the order for hierarchical labels to adjust classes with model outputs
                    if self.inferencer.model.hierarchical:
                        label_list = get_hierarchical_label_list(
                            self.inferencer.model.hierarchical_info["cls_heads_info"], label_list
                        )
<<<<<<< HEAD
=======
                    if saliency_map.ndim == 4 and saliency_map.shape[0] == 1:
                        saliency_map = saliency_map.squeeze()
>>>>>>> 6d3dd348

                    add_saliency_maps_to_dataset_item(
                        dataset_item=dataset_item,
                        saliency_map=saliency_map,
                        model=self.model,
                        labels=label_list,
                        predicted_scored_labels=item_labels,
                        explain_predicted_classes=explain_predicted_classes,
                        process_saliency_maps=process_saliency_maps,
                    )
                else:
                    warnings.warn(
                        "Could not find Feature Vector and Saliency Map in OpenVINO output. "
                        "Please rerun OpenVINO export or retrain the model."
                    )

        dataset_size = len(dataset)
        total_time = 0.0
        for i, dataset_item in enumerate(dataset, 1):
            start_time = time.perf_counter()
            if enable_async_inference:
                self.inferencer.enqueue_prediction(dataset_item.numpy, i - 1, add_prediction)
            else:
                cls_result, predicted_scene = self.inferencer.predict(dataset_item.numpy)
                add_prediction(i - 1, predicted_scene, (None, cls_result.saliency_map, cls_result.feature_vector))

            end_time = time.perf_counter() - start_time
            total_time += end_time
            update_progress_callback(int(i / dataset_size * 100))

        self.inferencer.await_all()

        logger.info(f"Avg time per image: {total_time/len(dataset)} secs")
        logger.info(f"Total time: {total_time} secs")
        logger.info("Classification OpenVINO inference completed")

        return dataset

    def explain(
        self,
        dataset: DatasetEntity,
        explain_parameters: Optional[ExplainParameters] = None,
    ) -> DatasetEntity:
        """Explain function of ClassificationOpenVINOTask."""

        update_progress_callback = default_progress_callback
        process_saliency_maps = False
        explain_predicted_classes = True
        if explain_parameters is not None:
            update_progress_callback = explain_parameters.update_progress  # type: ignore
            process_saliency_maps = explain_parameters.process_saliency_maps
            explain_predicted_classes = explain_parameters.explain_predicted_classes

        dataset_size = len(dataset)
        label_list = self.task_environment.get_labels()
        # Fix the order for hierarchical labels to adjust classes with model outputs
        if self.inferencer.model.hierarchical:
            label_list = get_hierarchical_label_list(
                self.inferencer.model.hierarchical_info["cls_heads_info"], label_list
            )
        for i, dataset_item in enumerate(dataset, 1):
            cls_result, predicted_scene = self.inferencer.predict(dataset_item.numpy)

            if cls_result.saliency_map.ndim < 2:
                raise RuntimeError(
                    "There is no Saliency Map in OpenVINO IR model output. "
                    "Please export model to OpenVINO IR with dump_features"
                )

            if cls_result.saliency_map.ndim == 4 and cls_result.saliency_map.shape[0] == 1:
                saliency_map = cls_result.saliency_map.squeeze()
            else:
                saliency_map = cls_result.saliency_map

            item_labels = predicted_scene.annotations[0].get_labels()
            dataset_item.append_labels(item_labels)
            add_saliency_maps_to_dataset_item(
                dataset_item=dataset_item,
                saliency_map=saliency_map,
                model=self.model,
                labels=label_list,
                predicted_scored_labels=item_labels,
                explain_predicted_classes=explain_predicted_classes,
                process_saliency_maps=process_saliency_maps,
            )
            update_progress_callback(int(i / dataset_size * 100))
        return dataset

    def evaluate(self, output_resultset: ResultSetEntity, evaluation_metric: Optional[str] = None):
        """Evaluate function of ClassificationOpenVINOTask."""

        if evaluation_metric is not None:
            logger.warning(
                f"Requested to use {evaluation_metric} metric," "but parameter is ignored. Use accuracy instead."
            )
        output_resultset.performance = MetricsHelper.compute_accuracy(output_resultset).get_performance()

    def deploy(self, output_model: ModelEntity) -> None:
        """Deploy function of ClassificationOpenVINOTask."""

        logger.info("Deploying the model")

        work_dir = os.path.dirname(demo.__file__)
        parameters = get_cls_deploy_config(self.task_environment.label_schema, {})

        if self.model is None:
            raise RuntimeError("deploy failed, model is None")

        zip_buffer = io.BytesIO()
        with ZipFile(zip_buffer, "w") as arch:
            # model files
            arch.writestr(os.path.join("model", "model.xml"), self.model.get_data("openvino.xml"))
            arch.writestr(os.path.join("model", "model.bin"), self.model.get_data("openvino.bin"))
            arch.writestr(os.path.join("model", "config.json"), json.dumps(parameters, ensure_ascii=False, indent=4))
            # other python files
            arch.write(os.path.join(work_dir, "requirements.txt"), os.path.join("python", "requirements.txt"))
            arch.write(os.path.join(work_dir, "LICENSE"), os.path.join("python", "LICENSE"))
            arch.write(os.path.join(work_dir, "demo.py"), os.path.join("python", "demo.py"))
            arch.write(os.path.join(work_dir, "README.md"), os.path.join(".", "README.md"))
        output_model.exportable_code = zip_buffer.getvalue()
        logger.info("Deploying completed")

    def optimize(
        self,
        optimization_type: OptimizationType,
        dataset: DatasetEntity,
        output_model: ModelEntity,
        optimization_parameters: Optional[OptimizationParameters] = None,
    ):  # pylint: disable=too-many-locals
        """Optimize function of ClassificationOpenVINOTask."""

        if optimization_type is not OptimizationType.POT:
            raise ValueError("PTQ is the only supported optimization type for OpenVino models")

        dataset = dataset.get_combined_subset([Subset.TRAINING, Subset.UNLABELED])
        data_loader = OTXOpenVinoDataLoader(dataset, self.inferencer)

        quantization_dataset = nncf.Dataset(data_loader, lambda data: data[0])

        if self.model is None:
            raise RuntimeError("optimize failed, model is None")

        with tempfile.TemporaryDirectory() as tempdir:
            xml_path = os.path.join(tempdir, "model.xml")
            bin_path = os.path.join(tempdir, "model.bin")
            with open(xml_path, "wb") as f:
                f.write(self.model.get_data("openvino.xml"))
            with open(bin_path, "wb") as f:
                f.write(self.model.get_data("openvino.bin"))

            ov_model = ov.Core().read_model(xml_path)
            if check_if_quantized(ov_model):
                raise RuntimeError("Model is already optimized by PTQ")

        if optimization_parameters is not None:
            optimization_parameters.update_progress(10, None)

        optimization_config_path = os.path.join(self._base_dir, "ptq_optimization_config.py")
        ptq_config = ADDict()
        if os.path.exists(optimization_config_path):
            ptq_config = read_py_config(optimization_config_path)
        else:
            logger.info("PTQ config is not loaded")

        ptq_config.update(
            subset_size=min(self.hparams.pot_parameters.stat_subset_size, len(data_loader)),
            preset=QuantizationPreset(self.hparams.pot_parameters.preset.name.lower()),
        )

        compressed_model = nncf.quantize(
            ov_model,
            quantization_dataset,
            **ptq_config,
        )

        if optimization_parameters is not None:
            optimization_parameters.update_progress(90, None)

        with tempfile.TemporaryDirectory() as tempdir:
            xml_path = os.path.join(tempdir, "model.xml")
            ov.serialize(compressed_model, xml_path)
            with open(xml_path, "rb") as f:
                output_model.set_data("openvino.xml", f.read())
            with open(os.path.join(tempdir, "model.bin"), "rb") as f:
                output_model.set_data("openvino.bin", f.read())

        output_model.set_data("label_schema.json", label_schema_to_bytes(self.task_environment.label_schema))

        # set model attributes for quantized model
        output_model.model_format = ModelFormat.OPENVINO
        output_model.optimization_type = ModelOptimizationType.POT
        output_model.optimization_methods = [OptimizationMethod.QUANTIZATION]
        output_model.precision = [ModelPrecision.INT8]

        self.model = output_model
        self.inferencer = self.load_inferencer()

        if optimization_parameters is not None:
            optimization_parameters.update_progress(100, None)
        logger.info("PQT optimization completed")<|MERGE_RESOLUTION|>--- conflicted
+++ resolved
@@ -125,11 +125,7 @@
                     {"cls_heads_info": {"label_to_idx": [], "all_groups": []}, "label_tree_edges": []}
                 )
 
-<<<<<<< HEAD
-        self.model = Model.create_model(model_adapter, "otx_classification", self.configuration, preload=True)
-=======
         self.model = Model.create_model(model_adapter, "Classification", self.configuration, preload=True)
->>>>>>> 6d3dd348
 
         self.converter = ClassificationToAnnotationConverter(self.label_schema)
         self.callback_exceptions: List[Exception] = []
@@ -240,11 +236,8 @@
                         label_list = get_hierarchical_label_list(
                             self.inferencer.model.hierarchical_info["cls_heads_info"], label_list
                         )
-<<<<<<< HEAD
-=======
                     if saliency_map.ndim == 4 and saliency_map.shape[0] == 1:
                         saliency_map = saliency_map.squeeze()
->>>>>>> 6d3dd348
 
                     add_saliency_maps_to_dataset_item(
                         dataset_item=dataset_item,
