--- conflicted
+++ resolved
@@ -1,10 +1,7 @@
 """Balanced sampler for imbalanced data."""
 # Copyright (C) 2023 Intel Corporation
 # SPDX-License-Identifier: Apache-2.0
-<<<<<<< HEAD
-=======
 #
->>>>>>> 6d3dd348
 
 import math
 from typing import Union
@@ -44,20 +41,6 @@
         n_repeats (Union[float, int, str], optional) : number of iterations for manual setting
     """
 
-<<<<<<< HEAD
-    def __init__(self, dataset, batch_size, efficient_mode=True, num_replicas=1, rank=0, drop_last=False):
-        self.batch_size = batch_size
-        self.repeat = 1
-        if hasattr(dataset, "times"):
-            self.repeat = dataset.times
-        if hasattr(dataset, "dataset"):
-            self.dataset = dataset.dataset
-        else:
-            self.dataset = dataset
-        self.img_indices = {k: v for k, v in self.dataset.img_indices.items() if len(v) > 0}
-        self.num_cls = len(self.img_indices.keys())
-        self.data_length = len(self.dataset)
-=======
     def __init__(
         self,
         dataset: Dataset,
@@ -69,21 +52,17 @@
         n_repeats: Union[float, int, str] = 1,
     ):
         self.samples_per_gpu = samples_per_gpu
->>>>>>> 6d3dd348
         self.num_replicas = num_replicas
         self.rank = rank
         self.drop_last = drop_last
 
-<<<<<<< HEAD
-        self.num_trials = int(self.data_length / self.num_cls)
-=======
         super().__init__(dataset, samples_per_gpu, n_repeats=n_repeats)
 
-        self.img_indices = self.dataset.img_indices  # type: ignore[attr-defined]
+        self.img_indices = {k: v for k, v in self.dataset.img_indices.items() if len(v) > 0}
         self.num_cls = len(self.img_indices.keys())
         self.data_length = len(self.dataset)
+        self.num_trials = int(self.data_length / self.num_cls)
 
->>>>>>> 6d3dd348
         if efficient_mode:
             # Reduce the # of sampling (sampling data for a single epoch)
             num_tail = min(len(cls_indices) for cls_indices in self.img_indices.values())
