"""
OpenVINO Anomaly Task
"""

# Copyright (C) 2021 Intel Corporation
#
# Licensed under the Apache License, Version 2.0 (the "License");
# you may not use this file except in compliance with the License.
# You may obtain a copy of the License at
#
# http://www.apache.org/licenses/LICENSE-2.0
#
# Unless required by applicable law or agreed to in writing,
# software distributed under the License is distributed on an "AS IS" BASIS,
# WITHOUT WARRANTIES OR CONDITIONS OF ANY KIND, either express or implied.
# See the License for the specific language governing permissions
# and limitations under the License.

import inspect
import json
import logging
import os
import subprocess  # nosec
import sys
import tempfile
from shutil import copyfile, copytree
from typing import Any, Dict, List, Optional, Union
from zipfile import ZipFile

import numpy as np
from addict import Dict as ADDict
from anomalib.core.model.inference import OpenVINOInferencer
from anomalib.utils.post_process import anomaly_map_to_color_map
from compression.api import DataLoader
from compression.engines.ie_engine import IEEngine
from compression.graph import load_model, save_model
from compression.graph.model_utils import compress_model_weights, get_nodes_by_type
from compression.pipeline.initializer import create_pipeline
from omegaconf import ListConfig
from omegaconf.dictconfig import DictConfig
from ote_anomalib.config import get_anomalib_config
from ote_anomalib.exportable_code import AnomalyClassification
from ote_anomalib.logging import get_logger
from ote_sdk.entities.datasets import DatasetEntity
from ote_sdk.entities.inference_parameters import (
    InferenceParameters,
    default_progress_callback,
)
from ote_sdk.entities.model import (
    ModelEntity,
    ModelFormat,
    ModelOptimizationType,
    ModelPrecision,
    OptimizationMethod,
)
from ote_sdk.entities.optimization_parameters import OptimizationParameters
from ote_sdk.entities.result_media import ResultMediaEntity
from ote_sdk.entities.resultset import ResultSetEntity
from ote_sdk.entities.task_environment import TaskEnvironment
from ote_sdk.serialization.label_mapper import LabelSchemaMapper, label_schema_to_bytes
from ote_sdk.usecases.evaluation.metrics_helper import MetricsHelper
from ote_sdk.usecases.exportable_code import demo
from ote_sdk.usecases.exportable_code.prediction_to_annotation_converter import (
    AnomalyClassificationToAnnotationConverter,
)
from ote_sdk.usecases.tasks.interfaces.deployment_interface import IDeploymentTask
from ote_sdk.usecases.tasks.interfaces.evaluate_interface import IEvaluationTask
from ote_sdk.usecases.tasks.interfaces.inference_interface import IInferenceTask
from ote_sdk.usecases.tasks.interfaces.optimization_interface import (
    IOptimizationTask,
    OptimizationType,
)

logger = get_logger(__name__)


class OTEOpenVINOAnomalyDataloader(DataLoader):
    """
    Dataloader for loading OTE dataset into OTE OpenVINO Inferencer

    Args:
        dataset (DatasetEntity): OTE dataset entity
        inferencer (OpenVINOInferencer): OpenVINO Inferencer
    """

    def __init__(
        self,
        config: Union[DictConfig, ListConfig],
        dataset: DatasetEntity,
        inferencer: OpenVINOInferencer,
    ):
        super().__init__(config=config)
        self.dataset = dataset
        self.inferencer = inferencer

    def __getitem__(self, index):
        image = self.dataset[index].numpy
        annotation = self.dataset[index].annotation_scene
        inputs = self.inferencer.pre_process(image)

        return (index, annotation), inputs

    def __len__(self):
        return len(self.dataset)


class OpenVINOAnomalyClassificationTask(IInferenceTask, IEvaluationTask, IOptimizationTask, IDeploymentTask):
    """
    OpenVINO inference task

    Args:
        task_environment (TaskEnvironment): task environment of the trained anomaly model
    """

    def __init__(self, task_environment: TaskEnvironment) -> None:
        logging.info("Initializing the OpenVINO task.")
        self.task_environment = task_environment
        self.config = self.get_config()
        self.inferencer = self.load_inferencer()
        self.annotation_converter = AnomalyClassificationToAnnotationConverter(self.task_environment.label_schema)
        template_file_path = task_environment.model_template.model_template_path
        self._base_dir = os.path.abspath(os.path.dirname(template_file_path))

    def get_config(self) -> Union[DictConfig, ListConfig]:
        """
        Get Anomalib Config from task environment

        Returns:
            Union[DictConfig, ListConfig]: Anomalib config
        """
        task_name = self.task_environment.model_template.name
        ote_config = self.task_environment.get_hyper_parameters()
        config = get_anomalib_config(task_name=task_name, ote_config=ote_config)
        return config

    def infer(self, dataset: DatasetEntity, inference_parameters: InferenceParameters) -> DatasetEntity:
        """Perform Inference.

        Args:
            dataset (DatasetEntity): Inference dataset
            inference_parameters (InferenceParameters): Inference parameters.

        Returns:
            DatasetEntity: Output dataset storing inference predictions.
        """
        if self.task_environment.model is None:
            raise Exception("task_environment.model is None. Cannot access threshold to calculate labels.")

        logger.info("Start OpenVINO inference.")
        update_progress_callback = default_progress_callback
        if inference_parameters is not None:
            update_progress_callback = inference_parameters.update_progress

        # This always assumes that threshold is available in the task environment's model
        meta_data = self.get_meta_data()
        for idx, dataset_item in enumerate(dataset):
            anomaly_map, pred_score = self.inferencer.predict(
                dataset_item.numpy, superimpose=False, meta_data=meta_data
            )
            annotations_scene = self.annotation_converter.convert_to_annotation(pred_score, meta_data)
            dataset_item.append_annotations(annotations_scene.annotations)
            anomaly_map = anomaly_map_to_color_map(anomaly_map, normalize=False)
            heatmap_media = ResultMediaEntity(
                name="Anomaly Map",
                type="anomaly_map",
                annotation_scene=dataset_item.annotation_scene,
                numpy=anomaly_map,
            )
            dataset_item.append_metadata_item(heatmap_media)
            update_progress_callback(int((idx + 1) / len(dataset) * 100))

        return dataset

    def get_meta_data(self):
        """Get Meta Data."""

        image_threshold = np.frombuffer(self.task_environment.model.get_data("image_threshold"), dtype=np.float32)
        min_value = np.frombuffer(self.task_environment.model.get_data("min"), dtype=np.float32)
        max_value = np.frombuffer(self.task_environment.model.get_data("max"), dtype=np.float32)
        meta_data = dict(
            image_threshold=image_threshold,
            pixel_threshold=image_threshold,  # re-use image threshold for pixel normalization
            min=min_value,
            max=max_value,
        )
        return meta_data

    def evaluate(self, output_resultset: ResultSetEntity, evaluation_metric: Optional[str] = None):
        """Evaluate the performance of the model.

        Args:
            output_resultset (ResultSetEntity): Result set storing ground truth and predicted dataset.
            evaluation_metric (Optional[str], optional): Evaluation metric. Defaults to None.
        """
        metric = MetricsHelper.compute_f_measure(output_resultset)
        output_resultset.performance = metric.get_performance()

        # NOTE: This is for debugging purpose.
        for i, _ in enumerate(output_resultset.ground_truth_dataset):
            logger.info(
                "True vs Pred: %s %s - %3.2f",
                output_resultset.ground_truth_dataset[i].annotation_scene.annotations[0].get_labels()[0].name,
                output_resultset.prediction_dataset[i].annotation_scene.annotations[0].get_labels()[0].name,
                output_resultset.prediction_dataset[i].annotation_scene.annotations[0].get_labels()[0].probability,
            )
        logger.info("%s performance of the OpenVINO model: %3.2f", metric.f_measure.name, metric.f_measure.value)

    def _get_optimization_algorithms_configs(self) -> List[ADDict]:
        """Returns list of optimization algorithms configurations"""

        hparams = self.task_environment.get_hyper_parameters()

        optimization_config_path = os.path.join(self._base_dir, "pot_optimization_config.json")
        if os.path.exists(optimization_config_path):
            with open(optimization_config_path, encoding="UTF-8") as f_src:
                algorithms = ADDict(json.load(f_src))["algorithms"]
        else:
            algorithms = [
                ADDict({"name": "DefaultQuantization", "params": {"target_device": "ANY", "shuffle_data": True}})
            ]
        for algo in algorithms:
            algo.params.stat_subset_size = hparams.pot_parameters.stat_subset_size
            algo.params.shuffle_data = True
            if "Quantization" in algo["name"]:
                algo.params.preset = hparams.pot_parameters.preset.name.lower()

        return algorithms

    def optimize(
        self,
        optimization_type: OptimizationType,
        dataset: DatasetEntity,
        output_model: ModelEntity,
        optimization_parameters: Optional[OptimizationParameters],
    ):
        """Optimize the model.

        Args:
            optimization_type (OptimizationType): Type of optimization [POT or NNCF]
            dataset (DatasetEntity): Input Dataset.
            output_model (ModelEntity): Output model.
            optimization_parameters (Optional[OptimizationParameters]): Optimization parameters.

        Raises:
            ValueError: When the optimization type is not POT, which is the only support type at the moment.
        """
        if optimization_type is not OptimizationType.POT:
            raise ValueError("POT is the only supported optimization type for OpenVINO models")

        logger.info("Starting POT optimization.")
        data_loader = OTEOpenVINOAnomalyDataloader(config=self.config, dataset=dataset, inferencer=self.inferencer)

        with tempfile.TemporaryDirectory() as tempdir:
            xml_path = os.path.join(tempdir, "model.xml")
            bin_path = os.path.join(tempdir, "model.bin")

            self.__save_weights(xml_path, self.task_environment.model.get_data("openvino.xml"))
            self.__save_weights(bin_path, self.task_environment.model.get_data("openvino.bin"))

            model_config = {
                "model_name": "openvino_model",
                "model": xml_path,
                "weights": bin_path,
            }
            model = load_model(model_config)

            if get_nodes_by_type(model, ["FakeQuantize"]):
                raise RuntimeError("Model is already optimized by POT")

        engine = IEEngine(config=ADDict({"device": "CPU"}), data_loader=data_loader, metric=None)
        pipeline = create_pipeline(algo_config=self._get_optimization_algorithms_configs(), engine=engine)
        compressed_model = pipeline.run(model)
        compress_model_weights(compressed_model)

        with tempfile.TemporaryDirectory() as tempdir:
            save_model(compressed_model, tempdir, model_name="model")
            self.__load_weights(path=os.path.join(tempdir, "model.xml"), output_model=output_model, key="openvino.xml")
            self.__load_weights(path=os.path.join(tempdir, "model.bin"), output_model=output_model, key="openvino.bin")

        output_model.set_data("label_schema.json", label_schema_to_bytes(self.task_environment.label_schema))
<<<<<<< HEAD
        output_model.set_data("image_threshold", self.task_environment.model.get_data("image_threshold"))
        output_model.set_data("min", self.task_environment.model.get_data("min"))
        output_model.set_data("max", self.task_environment.model.get_data("max"))
        output_model.model_status = ModelStatus.SUCCESS
=======
        output_model.set_data("threshold", self.task_environment.model.get_data("threshold"))
>>>>>>> b1c185e3
        output_model.model_format = ModelFormat.OPENVINO
        output_model.optimization_type = ModelOptimizationType.POT
        output_model.optimization_methods = [OptimizationMethod.QUANTIZATION]
        output_model.precision = [ModelPrecision.INT8]

        self.task_environment.model = output_model
        self.inferencer = self.load_inferencer()

    def load_inferencer(self) -> OpenVINOInferencer:
        """
        Create the OpenVINO inferencer object

        Returns:
            OpenVINOInferencer object
        """
        if self.task_environment.model is None:
            raise Exception("task_environment.model is None. Cannot load weights.")
        return OpenVINOInferencer(
            config=self.config,
            path=(
                self.task_environment.model.get_data("openvino.xml"),
                self.task_environment.model.get_data("openvino.bin"),
            ),
        )

    @staticmethod
    def __save_weights(path: str, data: bytes) -> None:
        """Write data to file

        Args:
            path (str): Path of output file
            data (bytes): Data to write
        """
        with open(path, "wb") as file:
            file.write(data)

    @staticmethod
    def __load_weights(path: str, output_model: ModelEntity, key: str) -> None:
        """
        Load weights into output model

        Args:
            path (str): Path to weights
            output_model (ModelEntity): Model to which the weights are assigned
            key (str): Key of the output model into which the weights are assigned
        """
        with open(path, "rb") as file:
            output_model.set_data(key, file.read())

    def _get_openvino_configuration(self) -> Dict[str, Any]:
        """Return configuration required by the exported model."""
        # This always assumes that threshold is available in the task environment's model
        # cast is used to placate mypy
        configuration = {
            "image_threshold": np.frombuffer(
                self.task_environment.model.get_data("image_threshold"), dtype=np.float32
            ).item(),
            "pixel_threshold": np.frombuffer(
                self.task_environment.model.get_data("image_threshold"), dtype=np.float32
            ).item(),
            "min": np.frombuffer(self.task_environment.model.get_data("min"), dtype=np.float32).item(),
            "max": np.frombuffer(self.task_environment.model.get_data("image_threshold"), dtype=np.float32).item(),
            "labels": LabelSchemaMapper.forward(self.task_environment.label_schema),
            "threshold": 0.5,
        }
        if "transforms" not in self.config.keys():
            configuration["mean_values"] = list(np.array([0.485, 0.456, 0.406]) * 255)
            configuration["scale_values"] = list(np.array([0.229, 0.224, 0.225]) * 255)
        else:
            configuration["mean_values"] = self.config.transforms.mean
            configuration["scale_values"] = self.config.transforms.std
        return configuration

    def deploy(self, output_model: ModelEntity) -> None:
        """Exports the weights from ``output_model`` along with exportable code.

        Args:
            output_model (ModelEntity): Model with ``openvino.xml`` and ``.bin`` keys

        Raises:
            Exception: If ``task_environment.model`` is None
        """
        logger.info("Deploying Model")

        if self.task_environment.model is None:
            raise Exception("task_environment.model is None. Cannot load weights.")

        work_dir = os.path.dirname(demo.__file__)
        parameters: Dict[str, Any] = {}
        parameters["type_of_model"] = "anomaly_classification"
        parameters["converter_type"] = "ANOMALY_CLASSIFICATION"
        parameters["model_parameters"] = self._get_openvino_configuration()
        name_of_package = "demo_package"

        with tempfile.TemporaryDirectory() as tempdir:
            copyfile(os.path.join(work_dir, "setup.py"), os.path.join(tempdir, "setup.py"))
            copyfile(os.path.join(work_dir, "requirements.txt"), os.path.join(tempdir, "requirements.txt"))
            copytree(os.path.join(work_dir, name_of_package), os.path.join(tempdir, name_of_package))
            config_path = os.path.join(tempdir, name_of_package, "config.json")
            with open(config_path, "w", encoding="utf-8") as file:
                json.dump(parameters, file, ensure_ascii=False, indent=4)

            copyfile(inspect.getfile(AnomalyClassification), os.path.join(tempdir, name_of_package, "model.py"))

            # create wheel package
            subprocess.run(
                [
                    sys.executable,
                    os.path.join(tempdir, "setup.py"),
                    "bdist_wheel",
                    "--dist-dir",
                    tempdir,
                    "clean",
                    "--all",
                ],
                check=True,
            )
            wheel_file_name = [f for f in os.listdir(tempdir) if f.endswith(".whl")][0]

            with ZipFile(os.path.join(tempdir, "openvino.zip"), "w") as arch:
                arch.writestr(os.path.join("model", "model.xml"), self.task_environment.model.get_data("openvino.xml"))
                arch.writestr(os.path.join("model", "model.bin"), self.task_environment.model.get_data("openvino.bin"))
                arch.write(os.path.join(tempdir, "requirements.txt"), os.path.join("python", "requirements.txt"))
                arch.write(os.path.join(work_dir, "README.md"), os.path.join("python", "README.md"))
                arch.write(os.path.join(work_dir, "demo.py"), os.path.join("python", "demo.py"))
                arch.write(os.path.join(tempdir, wheel_file_name), os.path.join("python", wheel_file_name))
            with open(os.path.join(tempdir, "openvino.zip"), "rb") as output_arch:
                output_model.exportable_code = output_arch.read()
        logger.info("Deployment completed.")<|MERGE_RESOLUTION|>--- conflicted
+++ resolved
@@ -278,14 +278,10 @@
             self.__load_weights(path=os.path.join(tempdir, "model.bin"), output_model=output_model, key="openvino.bin")
 
         output_model.set_data("label_schema.json", label_schema_to_bytes(self.task_environment.label_schema))
-<<<<<<< HEAD
         output_model.set_data("image_threshold", self.task_environment.model.get_data("image_threshold"))
         output_model.set_data("min", self.task_environment.model.get_data("min"))
         output_model.set_data("max", self.task_environment.model.get_data("max"))
-        output_model.model_status = ModelStatus.SUCCESS
-=======
-        output_model.set_data("threshold", self.task_environment.model.get_data("threshold"))
->>>>>>> b1c185e3
+
         output_model.model_format = ModelFormat.OPENVINO
         output_model.optimization_type = ModelOptimizationType.POT
         output_model.optimization_methods = [OptimizationMethod.QUANTIZATION]
